// Copyright (c) 2021 MASSA LABS <info@massa.net>

use crate::SETTINGS;
use jsonrpc_core_client::transports::http;
use jsonrpc_core_client::{RpcChannel, RpcError, RpcResult, TypedClient};
use massa_models::api::{
    AddressInfo, BlockInfo, BlockSummary, EndorsementInfo, NodeStatus, OperationInfo,
    ReadOnlyExecution, TimeInterval,
};
use massa_models::clique::Clique;
use massa_models::composite::PubkeySig;
use massa_models::execution::ExecuteReadOnlyResponse;
use massa_models::prehash::{Map, Set};
use massa_models::{Address, BlockId, EndorsementId, Operation, OperationId};
use massa_signature::PrivateKey;
use serde::de::DeserializeOwned;
use serde::Serialize;
use std::net::{IpAddr, SocketAddr};
pub struct Client {
    pub public: RpcClient,
    pub private: RpcClient,
}

impl Client {
    pub(crate) async fn new(ip: IpAddr, public_port: u16, private_port: u16) -> Client {
        let public_socket_addr = SocketAddr::new(ip, public_port);
        let private_socket_addr = SocketAddr::new(ip, private_port);
        let public_url = format!("http://{}", public_socket_addr);
        let private_url = format!("http://{}", private_socket_addr);
        Client {
            public: RpcClient::from_url(&public_url).await,
            private: RpcClient::from_url(&private_url).await,
        }
    }
}

pub struct RpcClient(TypedClient);

/// This is required by `jsonrpc_core_client::transports::http::connect`
impl From<RpcChannel> for RpcClient {
    fn from(channel: RpcChannel) -> Self {
        RpcClient(channel.into())
    }
}

impl RpcClient {
    /// Default constructor
    pub(crate) async fn from_url(url: &str) -> RpcClient {
        match http::connect::<RpcClient>(url).await {
            Ok(client) => client,
            Err(_) => panic!("unable to connect to Node."),
        }
    }

    /// Typed wrapper to API calls based on the method given by `jsonrpc_core_client`
    async fn call_method<T: Serialize, R: DeserializeOwned>(
        &self,
        method: &str,
        returns: &str,
        args: T,
    ) -> RpcResult<R> {
        let time = SETTINGS.timeout.to_duration();
        tokio::time::timeout(time, self.0.call_method(method, returns, args))
            .await
            .map_err(|e| RpcError::Client(format!("timeout during {}: {}", method, e)))?
    }

    /// Gracefully stop the node.
    pub(crate) async fn stop_node(&self) -> RpcResult<()> {
        self.call_method("stop_node", "()", ()).await
    }

    /// Sign message with node's key.
    /// Returns the public key that signed the message and the signature.
    pub(crate) async fn node_sign_message(&self, message: Vec<u8>) -> RpcResult<PubkeySig> {
        self.call_method("node_sign_message", "PubkeySig", vec![message])
            .await
    }

    /// Add a vec of new private keys for the node to use to stake.
    /// No confirmation to expect.
    pub(crate) async fn add_staking_private_keys(
        &self,
        private_keys: Vec<PrivateKey>,
    ) -> RpcResult<()> {
        self.call_method("add_staking_private_keys", "()", vec![private_keys])
            .await
    }

    /// Remove a vec of addresses used to stake.
    /// No confirmation to expect.
    pub(crate) async fn remove_staking_addresses(&self, addresses: Vec<Address>) -> RpcResult<()> {
        self.call_method("remove_staking_addresses", "()", vec![addresses])
            .await
    }

    /// Return hashset of staking addresses.
    pub(crate) async fn get_staking_addresses(&self) -> RpcResult<Set<Address>> {
        self.call_method("get_staking_addresses", "Set<Address>", ())
            .await
    }

    /// Bans given node id
    /// No confirmation to expect.
    pub(crate) async fn ban(&self, ips: Vec<IpAddr>) -> RpcResult<()> {
        self.call_method("ban", "()", vec![ips]).await
    }

    /// Unbans given ip addr
    /// No confirmation to expect.
    pub(crate) async fn unban(&self, ips: Vec<IpAddr>) -> RpcResult<()> {
        self.call_method("unban", "()", vec![ips]).await
    }

<<<<<<< HEAD
    /// execute read only bytecode
    pub(crate) async fn execute_read_only_request(
        &self,
        read_only_execution: ReadOnlyExecution,
    ) -> RpcResult<ExecuteReadOnlyResponse> {
        timeout!(
            self.0.call_method(
                "execute_read_only_request",
                "ExecuteReadOnlyResponse",
                read_only_execution
            ),
            "send operations"
        )
    }

    ////////////////
    // public-api //
    ////////////////

=======
>>>>>>> d0d4bb01
    // Explorer (aggregated stats)

    /// summary of the current state: time, last final blocks (hash, thread, slot, timestamp), clique count, connected nodes count
    pub(crate) async fn get_status(&self) -> RpcResult<NodeStatus> {
        self.call_method("get_status", "NodeStatus", ()).await
    }

    pub(crate) async fn _get_cliques(&self) -> RpcResult<Vec<Clique>> {
        self.call_method("get_cliques", "Vec<Clique>", ()).await
    }

    // Debug (specific information)

    /// Returns the active stakers and their roll counts for the current cycle.
    pub(crate) async fn _get_stakers(&self) -> RpcResult<Map<Address, u64>> {
        self.call_method("get_stakers", "Map<Address, u64>", ())
            .await
    }

    /// Returns operations information associated to a given list of operations' IDs.
    pub(crate) async fn get_operations(
        &self,
        operation_ids: Vec<OperationId>,
    ) -> RpcResult<Vec<OperationInfo>> {
        self.call_method("get_operations", "Vec<OperationInfo>", vec![operation_ids])
            .await
    }

    pub(crate) async fn get_endorsements(
        &self,
        endorsement_ids: Vec<EndorsementId>,
    ) -> RpcResult<Vec<EndorsementInfo>> {
        self.call_method(
            "get_endorsements",
            "Vec<EndorsementInfo>",
            vec![endorsement_ids],
        )
        .await
    }

    /// Get information on a block given its BlockId
    pub(crate) async fn get_block(&self, block_id: BlockId) -> RpcResult<BlockInfo> {
        self.call_method("get_block", "BlockInfo", vec![block_id])
            .await
    }

    /// Get the block graph within the specified time interval.
    /// Optional parameters: from <time_start> (included) and to <time_end> (excluded) millisecond timestamp
    pub(crate) async fn _get_graph_interval(
        &self,
        time_interval: TimeInterval,
    ) -> RpcResult<Vec<BlockSummary>> {
        self.call_method("get_graph_interval", "Vec<BlockSummary>", time_interval)
            .await
    }

    pub(crate) async fn get_addresses(
        &self,
        addresses: Vec<Address>,
    ) -> RpcResult<Vec<AddressInfo>> {
        self.call_method("get_addresses", "Vec<AddressInfo>", vec![addresses])
            .await
    }

    // User (interaction with the node)

    /// Adds operations to pool. Returns operations that were ok and sent to pool.
    pub(crate) async fn send_operations(
        &self,
        operations: Vec<Operation>,
    ) -> RpcResult<Vec<OperationId>> {
        self.call_method("send_operations", "Vec<OperationId>", vec![operations])
            .await
    }
}<|MERGE_RESOLUTION|>--- conflicted
+++ resolved
@@ -112,28 +112,23 @@
         self.call_method("unban", "()", vec![ips]).await
     }
 
-<<<<<<< HEAD
     /// execute read only bytecode
     pub(crate) async fn execute_read_only_request(
         &self,
         read_only_execution: ReadOnlyExecution,
     ) -> RpcResult<ExecuteReadOnlyResponse> {
-        timeout!(
-            self.0.call_method(
-                "execute_read_only_request",
-                "ExecuteReadOnlyResponse",
-                read_only_execution
-            ),
-            "send operations"
+        self.call_method(
+            "execute_read_only_request",
+            "ExecuteReadOnlyResponse",
+            read_only_execution,
         )
+        .await
     }
 
     ////////////////
     // public-api //
     ////////////////
 
-=======
->>>>>>> d0d4bb01
     // Explorer (aggregated stats)
 
     /// summary of the current state: time, last final blocks (hash, thread, slot, timestamp), clique count, connected nodes count
