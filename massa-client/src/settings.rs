// Copyright (c) 2022 MASSA LABS <info@massa.net>

//! Build here the default client settings from the configuration file toml
use massa_models::config::build_massa_settings;
use massa_time::MassaTime;
use serde::Deserialize;
use std::{net::IpAddr, path::PathBuf};

lazy_static::lazy_static! {
    pub(crate)  static ref SETTINGS: Settings = build_massa_settings("massa-client", "MASSA_CLIENT");
}

#[derive(Debug, Deserialize, Clone)]
pub(crate) struct Settings {
    pub(crate) default_node: DefaultNode,
    pub(crate) history: usize,
    pub(crate) history_file_path: PathBuf,
    pub(crate) timeout: MassaTime,
    pub(crate) client: ClientSettings,
}

#[derive(Debug, Deserialize, Clone)]
<<<<<<< HEAD
pub(crate) struct DefaultNode {
    pub(crate) ip: IpAddr,
    pub(crate) private_port: u16,
    pub(crate) public_port: u16,
=======
pub struct DefaultNode {
    pub ip: IpAddr,
    pub private_port: u16,
    pub public_port: u16,
    pub grpc_port: u16,
>>>>>>> 8cb40661
}

/// Client settings
/// the client settings.
#[derive(Debug, Deserialize, Clone)]
pub(crate) struct ClientSettings {
    pub(crate) max_request_body_size: u32,
    pub(crate) request_timeout: MassaTime,
    pub(crate) max_concurrent_requests: usize,
    pub(crate) certificate_store: String,
    pub(crate) id_kind: String,
    pub(crate) max_log_length: u32,
    pub(crate) headers: Vec<(String, String)>,
    pub(crate) http: HttpSettings,
}

///TODO add WebSocket to CLI
/// Http client settings.
/// the Http client settings
#[derive(Debug, Deserialize, Clone)]
pub(crate) struct HttpSettings {
    pub(crate) enabled: bool,
}

#[cfg(test)]
#[test]
fn test_load_client_config() {
    let _ = *SETTINGS;
}<|MERGE_RESOLUTION|>--- conflicted
+++ resolved
@@ -20,18 +20,11 @@
 }
 
 #[derive(Debug, Deserialize, Clone)]
-<<<<<<< HEAD
-pub(crate) struct DefaultNode {
+pub struct DefaultNode {
     pub(crate) ip: IpAddr,
     pub(crate) private_port: u16,
     pub(crate) public_port: u16,
-=======
-pub struct DefaultNode {
-    pub ip: IpAddr,
-    pub private_port: u16,
-    pub public_port: u16,
-    pub grpc_port: u16,
->>>>>>> 8cb40661
+    pub(crate) grpc_port: u16,
 }
 
 /// Client settings
