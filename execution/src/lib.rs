mod config;
mod controller;
mod error;
mod worker;

pub use config::ExecutionConfig;
<<<<<<< HEAD
pub use controller::{
    start_controller, ExecutionCommandSender, ExecutionEventReceiver, ExecutionManager,
};
=======
pub use controller::{start_controller, ExecutionCommandSender, ExecutionManager};
pub use error::ExecutionError;

#[cfg(test)]
mod tests;
>>>>>>> 459acd15
<|MERGE_RESOLUTION|>--- conflicted
+++ resolved
@@ -4,14 +4,10 @@
 mod worker;
 
 pub use config::ExecutionConfig;
-<<<<<<< HEAD
 pub use controller::{
     start_controller, ExecutionCommandSender, ExecutionEventReceiver, ExecutionManager,
 };
-=======
-pub use controller::{start_controller, ExecutionCommandSender, ExecutionManager};
 pub use error::ExecutionError;
 
 #[cfg(test)]
-mod tests;
->>>>>>> 459acd15
+mod tests;