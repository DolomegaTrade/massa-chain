--- conflicted
+++ resolved
@@ -66,10 +66,8 @@
     pub gas_costs: GasCosts,
     /// Path to the initial vesting file
     pub initial_vesting_path: PathBuf,
-<<<<<<< HEAD
     /// last start period
     pub last_start_period: u64,
-=======
     /// Path to the hard drive cache storage
     pub hd_cache_path: PathBuf,
     /// Maximum number of entries we want to keep in the LRU cache
@@ -78,5 +76,4 @@
     pub hd_cache_size: usize,
     /// Amount of entries removed when `hd_cache_size` is reached
     pub snip_amount: usize,
->>>>>>> 2dbe31f9
 }