[package]
name = "massa_execution_exports"
version = "0.24.0"
authors = ["Massa Labs <info@massa.net>"]
edition = "2021"

[features]
gas_calibration = ["massa_ledger_exports/testing", "parking_lot", "tempfile"]
testing = ["massa_models/testing", "massa_ledger_exports/testing", "parking_lot", "tempfile", "mockall"]

[dependencies]
<<<<<<< HEAD
displaydoc = "0.2"
thiserror = "1.0"
num = { version = "0.4", features = ["serde"] }
parking_lot = { version = "0.12", features = [
    "deadlock_detection",
], optional = true }
tempfile = { version = "3.3", optional = true }
tokio = { version = "1.23", features = ["sync"] }
mockall = { version = "0.11.4",  optional = true}

# custom modules
massa-proto-rs = { git = "https://github.com/massalabs/massa-proto-rs", branch = "feature/Improve_ABI_types_in_wasmv1", features = ["tonic"]}
massa_hash = { path = "../massa-hash" }
massa_models = { path = "../massa-models" }
massa_time = { path = "../massa-time" }
massa_storage = { path = "../massa-storage" }
massa_final_state = { path = "../massa-final-state" }
massa_pos_exports = { path = "../massa-pos-exports" }
massa_ledger_exports = { path = "../massa-ledger-exports", optional = true }
massa_module_cache = { path = "../massa-module-cache" }
massa_versioning = { path = "../massa-versioning" }
massa-sc-runtime = { git = "https://github.com/massalabs/massa-sc-runtime", branch = "feature/Improve_ABI_types_in_wasmv1" }
=======
displaydoc = {workspace = true}
thiserror = {workspace = true}
num = {workspace = true, "features" = ["serde"]}   # BOM UPGRADE     Revert to {"version": "0.4", "features": ["serde"]} if problem
parking_lot = {workspace = true, "features" = ["deadlock_detection"], "optional" = true}
tempfile = {workspace = true, "optional" = true}   # BOM UPGRADE     Revert to {"version": "3.3", "optional": true} if problem
tokio = {workspace = true, "features" = ["sync"]}
mockall = {workspace = true, "optional" = true}   # BOM UPGRADE     Revert to {"version": "0.11.4", "optional": true} if problem
massa-proto-rs = {workspace = true, "features" = ["tonic"]}
massa_hash = {workspace = true}
massa_models = {workspace = true}
massa_time = {workspace = true}
massa_storage = {workspace = true}
massa_final_state = {workspace = true}
massa_pos_exports = {workspace = true}
massa_ledger_exports = {workspace = true, "optional" = true}
massa_module_cache = {workspace = true}
massa_versioning = {workspace = true}
massa-sc-runtime = {workspace = true}
>>>>>>> 7e7e296e

[dev-dependencies]
mockall = {workspace = true}<|MERGE_RESOLUTION|>--- conflicted
+++ resolved
@@ -9,30 +9,6 @@
 testing = ["massa_models/testing", "massa_ledger_exports/testing", "parking_lot", "tempfile", "mockall"]
 
 [dependencies]
-<<<<<<< HEAD
-displaydoc = "0.2"
-thiserror = "1.0"
-num = { version = "0.4", features = ["serde"] }
-parking_lot = { version = "0.12", features = [
-    "deadlock_detection",
-], optional = true }
-tempfile = { version = "3.3", optional = true }
-tokio = { version = "1.23", features = ["sync"] }
-mockall = { version = "0.11.4",  optional = true}
-
-# custom modules
-massa-proto-rs = { git = "https://github.com/massalabs/massa-proto-rs", branch = "feature/Improve_ABI_types_in_wasmv1", features = ["tonic"]}
-massa_hash = { path = "../massa-hash" }
-massa_models = { path = "../massa-models" }
-massa_time = { path = "../massa-time" }
-massa_storage = { path = "../massa-storage" }
-massa_final_state = { path = "../massa-final-state" }
-massa_pos_exports = { path = "../massa-pos-exports" }
-massa_ledger_exports = { path = "../massa-ledger-exports", optional = true }
-massa_module_cache = { path = "../massa-module-cache" }
-massa_versioning = { path = "../massa-versioning" }
-massa-sc-runtime = { git = "https://github.com/massalabs/massa-sc-runtime", branch = "feature/Improve_ABI_types_in_wasmv1" }
-=======
 displaydoc = {workspace = true}
 thiserror = {workspace = true}
 num = {workspace = true, "features" = ["serde"]}   # BOM UPGRADE     Revert to {"version": "0.4", "features": ["serde"]} if problem
@@ -51,7 +27,6 @@
 massa_module_cache = {workspace = true}
 massa_versioning = {workspace = true}
 massa-sc-runtime = {workspace = true}
->>>>>>> 7e7e296e
 
 [dev-dependencies]
 mockall = {workspace = true}