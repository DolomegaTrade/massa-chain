[package]
name = "massa_execution_exports"
version = "0.1.0"
authors = ["Massa Labs <info@massa.net>"]
edition = "2021"

# See more keys and their definitions at https://doc.rust-lang.org/cargo/reference/manifest.html

[dependencies]
displaydoc = "0.2"
thiserror = "1.0"
num = { version = "0.4", features = ["serde"] }
parking_lot = { version = "0.12", features = [
    "deadlock_detection",
], optional = true }
tempfile = { version = "3.3", optional = true }
tokio = { version = "1.23", features = ["sync"] }
mockall = { version = "0.11.4",  optional = true}

# custom modules
massa_proto = { path = "../massa-proto" }
massa_hash = { path = "../massa-hash" }
massa_models = { path = "../massa-models" }
massa_time = { path = "../massa-time" }
massa_storage = { path = "../massa-storage" }
massa_final_state = { path = "../massa-final-state" }
massa_ledger_exports = { path = "../massa-ledger-exports", optional = true }
massa_module_cache = { path = "../massa-module-cache" }
massa_versioning = { path = "../massa-versioning" }
massa-sc-runtime = { git = "https://github.com/massalabs/massa-sc-runtime", branch = "testnet_23" }

[dev-dependencies]
mockall = "0.11.4"

# for more information on what are the following features used for, see the cargo.toml at workspace level

[features]
gas_calibration = ["massa_ledger_exports/testing", "parking_lot", "tempfile"]
<<<<<<< HEAD
testing = [
    "massa_models/testing",
    "massa_ledger_exports/testing",
    "parking_lot",
    "tempfile",
]
=======
testing = ["massa_models/testing", "massa_ledger_exports/testing", "parking_lot", "tempfile", "mockall"]
>>>>>>> 5b0654fb
<|MERGE_RESOLUTION|>--- conflicted
+++ resolved
@@ -36,13 +36,4 @@
 
 [features]
 gas_calibration = ["massa_ledger_exports/testing", "parking_lot", "tempfile"]
-<<<<<<< HEAD
-testing = [
-    "massa_models/testing",
-    "massa_ledger_exports/testing",
-    "parking_lot",
-    "tempfile",
-]
-=======
-testing = ["massa_models/testing", "massa_ledger_exports/testing", "parking_lot", "tempfile", "mockall"]
->>>>>>> 5b0654fb
+testing = ["massa_models/testing", "massa_ledger_exports/testing", "parking_lot", "tempfile", "mockall"]