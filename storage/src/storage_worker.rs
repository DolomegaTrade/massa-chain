use crate::{
    config::StorageConfig,
    error::{InternalError, StorageError},
};
use crypto::hash::Hash;
use models::{block::Block, slot::Slot};
use sled;
use sled::Transactional;
use std::{
    collections::HashMap,
    sync::{Arc, RwLock, RwLockWriteGuard},
};

#[derive(Clone)]
pub struct BlockStorage {
    cfg: StorageConfig,
    db: sled::Db,
    block_count: Arc<RwLock<usize>>,
    hash_to_block: sled::Tree,
    slot_to_hash: sled::Tree,
}

impl BlockStorage {
    pub fn clear(&self) -> Result<(), StorageError> {
        {
            //acquire W lock on block_count
            let mut block_count_w = self
                .block_count
                .write()
                .map_err(|err| StorageError::MutexPoisonedError(err.to_string()))?;
            self.hash_to_block.clear()?;
            self.slot_to_hash.clear()?;
            *block_count_w = 0;
        } //release W Lock
        Ok(())
    }

    pub fn open(cfg: StorageConfig) -> Result<BlockStorage, StorageError> {
        let sled_config = sled::Config::default()
            .path(&cfg.path)
            .cache_capacity(cfg.cache_capacity)
            .flush_every_ms(cfg.flush_interval.map(|v| v.to_millis()));
        let db = sled_config.open()?;
        let hash_to_block = db.open_tree("hash_to_block")?;
        let slot_to_hash = db.open_tree("slot_to_hash")?;
        let block_count = Arc::new(RwLock::new(db.len()));

        let res = BlockStorage {
            cfg,
            db,
            block_count: block_count.clone(),
            hash_to_block,
            slot_to_hash,
        };

        //ensure max block count. while nb block > max block, remove the oldest blocks.
        {
            let mut block_count_w = block_count
                .write()
                .map_err(|err| StorageError::MutexPoisonedError(err.to_string()))?;
            res.remove_excess_blocks(&mut block_count_w)?;
        }

        return Ok(res);
    }

    pub fn add_block(&self, hash: Hash, block: Block) -> Result<(), StorageError> {
<<<<<<< HEAD
        let hash_to_block = self.db.open_tree("hash_to_block")?;
        let slot_to_hash = self.db.open_tree("slot_to_hash")?;
        self.add_block_internal(hash, block, &hash_to_block, &slot_to_hash)
    }

    fn add_block_internal(
        &self,
        hash: Hash,
        block: Block,
        hash_to_block: &Tree,
        slot_to_hash: &Tree,
    ) -> Result<(), StorageError> {
        //manage max block. If nb block > max block, remove the oldest block.
        self.nb_stored_blocks
            .read()
            .map(|nb_stored_blocks| {
                if *nb_stored_blocks >= self.max_stored_blocks {
                    true
                } else {
                    false
                }
            })
            .map_err(|err| StorageError::MutexPoisonedError(err.to_string()))
            .and_then(|max_reach| {
                if max_reach {
                    slot_to_hash.pop_min().and_then(|res| {
                        res.map(|(_, min_hash)| hash_to_block.remove(min_hash))
                            .transpose()
                    })?;
                    Ok(())
                } else {
                    self.nb_stored_blocks
                        .write()
                        .map(|mut value| {
                            *value += 1;
                        })
                        .map_err(|err| StorageError::MutexPoisonedError(err.to_string()))
                }
            })?;

        (hash_to_block, slot_to_hash).transaction(|(hash_tx, slot_tx)| {
            let block_vec = block.into_bytes().map_err(|err| {
                ConflictableTransactionError::Abort(InternalError::TransactionError(format!(
                    "error serializing block: {:?}",
                    err
                )))
=======
        {
            //acquire W lock on block_count
            let mut block_count_w = self
                .block_count
                .write()
                .map_err(|err| StorageError::MutexPoisonedError(err.to_string()))?;

            //add the new block
            self.add_block_internal(hash, block, &mut block_count_w)?;
        }; // drop W lock on block_count

        Ok(())
    }

    pub fn add_block_batch(&self, blocks: HashMap<Hash, Block>) -> Result<(), StorageError> {
        {
            //acquire W lock on block_count
            let mut block_count_w = self
                .block_count
                .write()
                .map_err(|err| StorageError::MutexPoisonedError(err.to_string()))?;

            //add the new blocks
            for (hash, block) in blocks.into_iter() {
                self.add_block_internal(hash, block, &mut block_count_w)?;
            }
        }; // drop W lock on block_count

        Ok(())
    }

    fn add_block_internal(
        &self,
        hash: Hash,
        block: Block,
        block_count_w: &mut RwLockWriteGuard<usize>,
    ) -> Result<(), StorageError> {
        //add the new block
        (&self.hash_to_block, &self.slot_to_hash).transaction(|(hash_tx, slot_tx)| {
            let serialized_block = block.into_bytes().map_err(|err| {
                sled::transaction::ConflictableTransactionError::Abort(
                    InternalError::TransactionError(format!("error serializing block: {:?}", err)),
                )
>>>>>>> 81926c8a
            })?;
            hash_tx.insert(&hash.to_bytes(), serialized_block.as_slice())?;
            slot_tx.insert(&block.header.slot.to_bytes_key(), &hash.to_bytes())?;
            Ok(())
        })?;
        **block_count_w += 1;

        //manage max block. If nb block > max block, remove the oldest block.
        self.remove_excess_blocks(&mut *block_count_w)?;

        Ok(())
    }

    /// while there are too many blocks, remove the one with the oldest slot
    fn remove_excess_blocks(
        &self,
        block_count_w: &mut RwLockWriteGuard<usize>,
    ) -> Result<(), StorageError> {
        while **block_count_w > self.cfg.max_stored_blocks {
            let (_block, hash) =
                self.slot_to_hash
                    .pop_min()?
                    .ok_or(StorageError::DatabaseInconsistency(
                        "block_count > 0 but slot_to_hash.pop_min returned None".into(),
                    ))?;
            self.hash_to_block.remove(hash)?;
            **block_count_w -= 1;
        }
        Ok(())
    }

<<<<<<< HEAD
    pub fn add_multiple_blocks(&self, blocks: HashMap<Hash, Block>) -> Result<(), StorageError> {
        let hash_to_block = self.db.open_tree("hash_to_block")?;
        let slot_to_hash = self.db.open_tree("slot_to_hash")?;
        for (hash, block) in blocks {
            self.add_block_internal(hash, block, &hash_to_block, &slot_to_hash)?
        }
        Ok(())
=======
    pub fn len(&self) -> Result<usize, StorageError> {
        self.block_count
            .read()
            .map_err(|err| StorageError::MutexPoisonedError(err.to_string()))
            .map(|nb_stored_blocks| *nb_stored_blocks)
>>>>>>> 81926c8a
    }

    pub fn contains(&self, hash: Hash) -> Result<bool, StorageError> {
        let _block_count_r = self
            .block_count
            .read()
            .map_err(|err| StorageError::MutexPoisonedError(err.to_string()))?;
        self.hash_to_block
            .contains_key(hash.to_bytes())
            .map_err(|e| StorageError::from(e))
    }

    pub fn get_block(&self, hash: Hash) -> Result<Option<Block>, StorageError> {
        let hash_key = hash.to_bytes();

        let _block_count_r = self
            .block_count
            .read()
            .map_err(|err| StorageError::MutexPoisonedError(err.to_string()))?;

        if let Some(s_block) = self.hash_to_block.get(hash_key)? {
            Ok(Some(Block::from_bytes(&s_block)?))
        } else {
            Ok(None)
        }
    }

    pub fn get_slot_range(
        &self,
        start: Option<Slot>,
        end: Option<Slot>,
    ) -> Result<HashMap<Hash, Block>, StorageError> {
        let start_key = start.map(|v| v.to_bytes_key());
        let end_key = end.map(|v| v.to_bytes_key());

        let _block_count_r = self
            .block_count
            .read()
            .map_err(|err| StorageError::MutexPoisonedError(err.to_string()))?;

        match (start_key, end_key) {
            (None, None) => self.slot_to_hash.iter(),
            (Some(b1), None) => self.slot_to_hash.range(b1..),
            (None, Some(b2)) => self.slot_to_hash.range(..b2),
            (Some(b1), Some(b2)) => self.slot_to_hash.range(b1..b2),
        }
        .map(|item| {
            let (_, s_hash) = item?;
            let hash = Hash::from_bytes(&s_hash)?;
            let block = self
                .get_block(hash)?
                .ok_or(StorageError::DatabaseInconsistency(
                    "block hash referenced by slot_to_hash is absent from hash_to_block".into(),
                ))?;
            Ok((hash, block))
        })
        .collect::<Result<HashMap<Hash, Block>, StorageError>>()
    }
}<|MERGE_RESOLUTION|>--- conflicted
+++ resolved
@@ -65,54 +65,6 @@
     }
 
     pub fn add_block(&self, hash: Hash, block: Block) -> Result<(), StorageError> {
-<<<<<<< HEAD
-        let hash_to_block = self.db.open_tree("hash_to_block")?;
-        let slot_to_hash = self.db.open_tree("slot_to_hash")?;
-        self.add_block_internal(hash, block, &hash_to_block, &slot_to_hash)
-    }
-
-    fn add_block_internal(
-        &self,
-        hash: Hash,
-        block: Block,
-        hash_to_block: &Tree,
-        slot_to_hash: &Tree,
-    ) -> Result<(), StorageError> {
-        //manage max block. If nb block > max block, remove the oldest block.
-        self.nb_stored_blocks
-            .read()
-            .map(|nb_stored_blocks| {
-                if *nb_stored_blocks >= self.max_stored_blocks {
-                    true
-                } else {
-                    false
-                }
-            })
-            .map_err(|err| StorageError::MutexPoisonedError(err.to_string()))
-            .and_then(|max_reach| {
-                if max_reach {
-                    slot_to_hash.pop_min().and_then(|res| {
-                        res.map(|(_, min_hash)| hash_to_block.remove(min_hash))
-                            .transpose()
-                    })?;
-                    Ok(())
-                } else {
-                    self.nb_stored_blocks
-                        .write()
-                        .map(|mut value| {
-                            *value += 1;
-                        })
-                        .map_err(|err| StorageError::MutexPoisonedError(err.to_string()))
-                }
-            })?;
-
-        (hash_to_block, slot_to_hash).transaction(|(hash_tx, slot_tx)| {
-            let block_vec = block.into_bytes().map_err(|err| {
-                ConflictableTransactionError::Abort(InternalError::TransactionError(format!(
-                    "error serializing block: {:?}",
-                    err
-                )))
-=======
         {
             //acquire W lock on block_count
             let mut block_count_w = self
@@ -156,7 +108,6 @@
                 sled::transaction::ConflictableTransactionError::Abort(
                     InternalError::TransactionError(format!("error serializing block: {:?}", err)),
                 )
->>>>>>> 81926c8a
             })?;
             hash_tx.insert(&hash.to_bytes(), serialized_block.as_slice())?;
             slot_tx.insert(&block.header.slot.to_bytes_key(), &hash.to_bytes())?;
@@ -188,21 +139,11 @@
         Ok(())
     }
 
-<<<<<<< HEAD
-    pub fn add_multiple_blocks(&self, blocks: HashMap<Hash, Block>) -> Result<(), StorageError> {
-        let hash_to_block = self.db.open_tree("hash_to_block")?;
-        let slot_to_hash = self.db.open_tree("slot_to_hash")?;
-        for (hash, block) in blocks {
-            self.add_block_internal(hash, block, &hash_to_block, &slot_to_hash)?
-        }
-        Ok(())
-=======
     pub fn len(&self) -> Result<usize, StorageError> {
         self.block_count
             .read()
             .map_err(|err| StorageError::MutexPoisonedError(err.to_string()))
             .map(|nb_stored_blocks| *nb_stored_blocks)
->>>>>>> 81926c8a
     }
 
     pub fn contains(&self, hash: Hash) -> Result<bool, StorageError> {
