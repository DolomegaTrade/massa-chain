--- conflicted
+++ resolved
@@ -1,28 +1,17 @@
 use crypto::hash::Hash;
-<<<<<<< HEAD
 use models::{block::Block, slot::Slot};
 use sled::{transaction::ConflictableTransactionError, Db};
 use tokio::sync::{mpsc, oneshot};
-=======
 
-use models::block::Block;
-use sled::{Db, Tree};
 use std::collections::HashMap;
->>>>>>> 98c5bb33
 
 use crate::{
     config::StorageConfig,
     error::{InternalError, StorageError},
 };
 
-<<<<<<< HEAD
-struct BlockStorage {
-=======
 #[derive(Clone)]
 pub struct BlockStorage {
-    hash_to_block: Tree,
-    slot_to_hash: Tree,
->>>>>>> 98c5bb33
     db: Db,
 }
 
@@ -38,8 +27,7 @@
         Ok(BlockStorage { db })
     }
 
-<<<<<<< HEAD
-    fn add_block(&self, hash: Hash, block: Block) -> Result<(), StorageError> {
+    pub fn add_block(&self, hash: Hash, block: Block) -> Result<(), StorageError> {
         self.db.transaction(|db| {
             let hash_to_block = match self.db.open_tree("hash_to_block") {
                 Ok(tree) => tree,
@@ -58,10 +46,6 @@
             Ok(())
         })?;
         Ok(())
-=======
-    pub fn add_block(&self, hash: Hash, block: Block) -> Result<(), StorageError> {
-        todo!()
->>>>>>> 98c5bb33
     }
 
     pub fn get_block(&self, hash: Hash) -> Result<Option<Block>, StorageError> {
