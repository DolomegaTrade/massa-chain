--- conflicted
+++ resolved
@@ -12,13 +12,9 @@
 displaydoc = "0.2"
 serde = { version = "1.0", features = ["derive"] }
 thiserror = "1.0"
-<<<<<<< HEAD
-nom = "7.1"
-lsmtree = "0.1.1"
+nom = "=7.1"
+lsmtree = "=0.1.1"
 generic-array = "0.14.7"
-=======
-nom = "=7.1"
->>>>>>> 279933b4
 
 # custom modules
 massa_serialization = { path = "../massa-serialization" }
