// Copyright (c) 2022 MASSA LABS <info@massa.net>

use crate::checked_operations::CheckedOperations;
use crate::{node_info::NodeInfo, worker_operations_impl::OperationBatchBuffer};
use massa_hash::Hash;
use massa_logging::massa_trace;
use massa_models::constants::MAX_OPERATIONS_PER_BLOCK;
use massa_models::{
    constants::CHANNEL_SIZE,
    node::NodeId,
    operation::{OperationIds, OperationPrefixId, Operations},
    prehash::{BuildMap, Map, Set},
    wrapped::{Id, Wrapped},
    BlockHeaderSerializer, BlockId, BlockSerializer, EndorsementId, OperationId,
    WrappedEndorsement, WrappedHeader, THREAD_COUNT,
};
use massa_models::{Block, EndorsementSerializer, OperationSerializer, WrappedBlock};
use massa_network_exports::{
    AskForBlocksInfo, BlockInfoReply, NetworkCommandSender, NetworkEvent, NetworkEventReceiver,
    ReplyForBlocksInfo,
};
use massa_protocol_exports::{
    ProtocolCommand, ProtocolCommandSender, ProtocolError, ProtocolEvent, ProtocolEventReceiver,
    ProtocolManagementCommand, ProtocolManager, ProtocolPoolEvent, ProtocolPoolEventReceiver,
    ProtocolSettings,
};
use massa_serialization::Serializer;
use massa_storage::Storage;
use massa_time::TimeError;
use std::collections::{HashMap, HashSet};
use tokio::{
    sync::mpsc,
    sync::mpsc::error::SendTimeoutError,
    sync::oneshot,
    time::{sleep, sleep_until, Instant, Sleep},
};
use tracing::{debug, error, info, warn};

/// start a new `ProtocolController` from a `ProtocolConfig`
/// - generate keypair
/// - create `protocol_command/protocol_event` channels
/// - launch `protocol_controller_fn` in an other task
///
/// # Arguments
/// * `protocol_settings`: protocol settings
<<<<<<< HEAD
/// * `operation_validity_periods`: operation validity duration in periods
=======
>>>>>>> 47d0e236
/// * `network_command_sender`: the `NetworkCommandSender` we interact with
/// * `network_event_receiver`: the `NetworkEventReceiver` we interact with
/// * `storage`: Shared storage to fetch data that are fetch across all modules
pub async fn start_protocol_controller(
    protocol_settings: &'static ProtocolSettings,
<<<<<<< HEAD
    operation_validity_periods: u64,
=======
>>>>>>> 47d0e236
    network_command_sender: NetworkCommandSender,
    network_event_receiver: NetworkEventReceiver,
    storage: Storage,
) -> Result<
    (
        ProtocolCommandSender,
        ProtocolEventReceiver,
        ProtocolPoolEventReceiver,
        ProtocolManager,
    ),
    ProtocolError,
> {
    debug!("starting protocol controller");

    // launch worker
    let (controller_event_tx, event_rx) = mpsc::channel::<ProtocolEvent>(CHANNEL_SIZE);
    let (controller_pool_event_tx, pool_event_rx) =
        mpsc::channel::<ProtocolPoolEvent>(CHANNEL_SIZE);
    let (command_tx, controller_command_rx) = mpsc::channel::<ProtocolCommand>(CHANNEL_SIZE);
    let (manager_tx, controller_manager_rx) = mpsc::channel::<ProtocolManagementCommand>(1);
    let join_handle = tokio::spawn(async move {
        let res = ProtocolWorker::new(
            protocol_settings,
<<<<<<< HEAD
            operation_validity_periods,
=======
>>>>>>> 47d0e236
            ProtocolWorkerChannels {
                network_command_sender,
                network_event_receiver,
                controller_event_tx,
                controller_pool_event_tx,
                controller_command_rx,
                controller_manager_rx,
            },
            storage,
        )
        .run_loop()
        .await;
        match res {
            Err(err) => {
                error!("protocol worker crashed: {}", err);
                Err(err)
            }
            Ok(v) => {
                info!("protocol worker finished cleanly");
                Ok(v)
            }
        }
    });
    debug!("protocol controller ready");
    Ok((
        ProtocolCommandSender(command_tx),
        ProtocolEventReceiver(event_rx),
        ProtocolPoolEventReceiver(pool_event_rx),
        ProtocolManager::new(join_handle, manager_tx),
    ))
}

/// Info about a block we've seen
struct BlockInfo {
    /// Endorsements contained in the block header.
    endorsements: Map<EndorsementId, u32>,
    /// Operations contained in the block,
    /// if we've received them already, and none otherwise.
    operations: Option<Set<OperationId>>,
    /// The header of the block.
    header: WrappedHeader,
}

impl BlockInfo {
    fn new(endorsements: Map<EndorsementId, u32>, header: WrappedHeader) -> Self {
        BlockInfo {
            endorsements,
            operations: Default::default(),
            header,
        }
    }
}

/// protocol worker
pub struct ProtocolWorker {
    /// Protocol configuration.
    pub(crate) protocol_settings: &'static ProtocolSettings,
<<<<<<< HEAD
    /// Operation validity periods
    operation_validity_periods: u64,
=======
>>>>>>> 47d0e236
    /// Associated network command sender.
    pub(crate) network_command_sender: NetworkCommandSender,
    /// Associated network event receiver.
    network_event_receiver: NetworkEventReceiver,
    /// Channel to send protocol events to the controller.
    controller_event_tx: mpsc::Sender<ProtocolEvent>,
    /// Channel to send protocol pool events to the controller.
    controller_pool_event_tx: mpsc::Sender<ProtocolPoolEvent>,
    /// Channel receiving commands from the controller.
    controller_command_rx: mpsc::Receiver<ProtocolCommand>,
    /// Channel to send management commands to the controller.
    controller_manager_rx: mpsc::Receiver<ProtocolManagementCommand>,
    /// Ids of active nodes mapped to node info.
    pub(crate) active_nodes: HashMap<NodeId, NodeInfo>,
    /// List of wanted blocks,
    /// with the info representing their state withint the as_block workflow.
    block_wishlist: Map<BlockId, AskForBlocksInfo>,
    /// List of processed endorsements
    checked_endorsements: Set<EndorsementId>,
    /// List of processed operations
    pub(crate) checked_operations: CheckedOperations,
    /// List of processed headers
    checked_headers: Map<BlockId, BlockInfo>,
    /// List of ids of operations that we asked to the nodes
    pub(crate) asked_operations: HashMap<OperationPrefixId, (Instant, Vec<NodeId>)>,
    /// Buffer for operations that we want later
    pub(crate) op_batch_buffer: OperationBatchBuffer,
    /// Shared storage.
    pub(crate) storage: Storage,
}

/// channels used by the protocol worker
pub struct ProtocolWorkerChannels {
    /// network command sender
    pub network_command_sender: NetworkCommandSender,
    /// network event receiver
    pub network_event_receiver: NetworkEventReceiver,
    /// protocol event sender
    pub controller_event_tx: mpsc::Sender<ProtocolEvent>,
    /// protocol pool event sender
    pub controller_pool_event_tx: mpsc::Sender<ProtocolPoolEvent>,
    /// protocol command receiver
    pub controller_command_rx: mpsc::Receiver<ProtocolCommand>,
    /// protocol management command receiver
    pub controller_manager_rx: mpsc::Receiver<ProtocolManagementCommand>,
}

impl ProtocolWorker {
    /// Creates a new protocol worker.
    ///
    /// # Arguments
    /// * `protocol_settings`: protocol configuration.
<<<<<<< HEAD
    /// * `operation_validity_periods`: operation validity periods
=======
>>>>>>> 47d0e236
    /// * `network_controller`: associated network controller.
    /// * `controller_event_tx`: Channel to send protocol events.
    /// * `controller_command_rx`: Channel receiving commands.
    /// * `controller_manager_rx`: Channel receiving management commands.
    pub fn new(
        protocol_settings: &'static ProtocolSettings,
<<<<<<< HEAD
        operation_validity_periods: u64,
=======
>>>>>>> 47d0e236
        ProtocolWorkerChannels {
            network_command_sender,
            network_event_receiver,
            controller_event_tx,
            controller_pool_event_tx,
            controller_command_rx,
            controller_manager_rx,
        }: ProtocolWorkerChannels,
        storage: Storage,
    ) -> ProtocolWorker {
        ProtocolWorker {
            protocol_settings,
<<<<<<< HEAD
            operation_validity_periods,
=======
>>>>>>> 47d0e236
            network_command_sender,
            network_event_receiver,
            controller_event_tx,
            controller_pool_event_tx,
            controller_command_rx,
            controller_manager_rx,
            active_nodes: Default::default(),
            block_wishlist: Default::default(),
            checked_endorsements: Default::default(),
            checked_operations: Default::default(),
            checked_headers: Default::default(),
            asked_operations: Default::default(),
            op_batch_buffer: OperationBatchBuffer::with_capacity(
                protocol_settings.operation_batch_buffer_capacity,
            ),
            storage,
        }
    }

    async fn send_protocol_event(&self, event: ProtocolEvent) {
        let result = self
            .controller_event_tx
            .send_timeout(event, self.protocol_settings.max_send_wait.to_duration())
            .await;
        match result {
            Ok(()) => {}
            Err(SendTimeoutError::Closed(event)) => {
                warn!(
                    "Failed to send ProtocolEvent due to channel closure: {:?}.",
                    event
                );
            }
            Err(SendTimeoutError::Timeout(event)) => {
                warn!("Failed to send ProtocolEvent due to timeout: {:?}.", event);
            }
        }
    }

    pub(crate) async fn send_protocol_pool_event(&self, event: ProtocolPoolEvent) {
        let result = self
            .controller_pool_event_tx
            .send_timeout(event, self.protocol_settings.max_send_wait.to_duration())
            .await;
        match result {
            Ok(()) => {}
            Err(SendTimeoutError::Closed(event)) => {
                warn!(
                    "Failed to send ProtocolPoolEvent due to channel closure: {:?}.",
                    event
                );
            }
            Err(SendTimeoutError::Timeout(event)) => {
                warn!(
                    "Failed to send ProtocolPoolEvent due to timeout: {:?}.",
                    event
                );
            }
        }
    }

    /// Main protocol worker loop. Consumes self.
    /// It is mostly a `tokio::select!` inside a loop
    /// waiting on :
    /// - `controller_command_rx`
    /// - `network_controller`
    /// - `handshake_futures`
    /// - `node_event_rx`
    /// And at the end every thing is closed properly
    /// Consensus work is managed here.
    /// It's mostly a `tokio::select!` within a loop.
    pub async fn run_loop(mut self) -> Result<NetworkEventReceiver, ProtocolError> {
        // TODO: Config variable for the moment 10000 (prune) (100 seconds)
        let operation_prune_timer = sleep(
            self.protocol_settings
                .asked_operations_pruning_period
                .into(),
        );
        tokio::pin!(operation_prune_timer);
        let block_ask_timer = sleep(self.protocol_settings.ask_block_timeout.into());
        tokio::pin!(block_ask_timer);
        let operation_batch_proc_period_timer =
            sleep(self.protocol_settings.operation_batch_proc_period.into());
        tokio::pin!(operation_batch_proc_period_timer);
        loop {
            massa_trace!("protocol.protocol_worker.run_loop.begin", {});
            /*
                select! without the "biased" modifier will randomly select the 1st branch to check,
                then will check the next ones in the order they are written.
                We choose this order:
                    * manager commands: low freq, avoid having to wait to stop
                    * incoming commands (high frequency): process commands in priority (this is a high-level crate so we prioritize this side to avoid slowing down consensus)
                    * network events (high frequency): process incoming events
                    * ask for blocks (timing not important)
            */
            tokio::select! {
                // listen to management commands
                cmd = self.controller_manager_rx.recv() => {
                    massa_trace!("protocol.protocol_worker.run_loop.controller_manager_rx", { "cmd": cmd });
                    match cmd {
                        None => break,
                        Some(_) => {}
                    };
                }

                // listen to incoming commands
                Some(cmd) = self.controller_command_rx.recv() => {
                    massa_trace!("protocol.protocol_worker.run_loop.protocol_command_rx", { "cmd": cmd });
                    self.process_command(cmd, &mut block_ask_timer).await?;
                }

                // listen to network controller events
                evt = self.network_event_receiver.wait_event() => {
                    massa_trace!("protocol.protocol_worker.run_loop.network_event_rx", {});
                    self.on_network_event(evt?, &mut block_ask_timer).await?;
                }

                // block ask timer
                _ = &mut block_ask_timer => {
                    massa_trace!("protocol.protocol_worker.run_loop.block_ask_timer", { });
                    self.update_ask_block(&mut block_ask_timer).await?;
                }

                // operation ask timer
                _ = &mut operation_batch_proc_period_timer => {
                    massa_trace!("protocol.protocol_worker.run_loop.operation_ask_timer", { });
                    self.update_ask_operation(&mut operation_batch_proc_period_timer).await?;
                }
                // operation prune timer
                _ = &mut operation_prune_timer => {
                    massa_trace!("protocol.protocol_worker.run_loop.operation_prune_timer", { });
                    self.prune_asked_operations(&mut operation_prune_timer)?;
                }
            }
            massa_trace!("protocol.protocol_worker.run_loop.end", {});
        }

        Ok(self.network_event_receiver)
    }

    async fn process_command(
        &mut self,
        cmd: ProtocolCommand,
        timer: &mut std::pin::Pin<&mut Sleep>,
    ) -> Result<(), ProtocolError> {
        massa_trace!("protocol.protocol_worker.process_command.begin", {
            "cmd": cmd
        });
        match cmd {
            ProtocolCommand::IntegratedBlock { block_id, .. } => {
                massa_trace!(
                    "protocol.protocol_worker.process_command.integrated_block.begin",
                    { "block_id": block_id }
                );
                for (node_id, node_info) in self.active_nodes.iter_mut() {
                    // node that isn't asking for that block
                    let cond = node_info.get_known_block(&block_id);
                    // if we don't know if that node knows that hash or if we know it doesn't
                    if !cond.map_or_else(|| false, |v| v.0) {
                        massa_trace!("protocol.protocol_worker.process_command.integrated_block.send_header", { "node": node_id, "block_id": block_id});
                        self.network_command_sender
                            .send_block_header(*node_id, block_id)
                            .await
                            .map_err(|_| {
                                ProtocolError::ChannelError(
                                    "send block header network command send failed".into(),
                                )
                            })?;
                    } else {
                        massa_trace!("protocol.protocol_worker.process_command.integrated_block.do_not_send", { "node": node_id, "block_id": block_id });
                    }
                }
                massa_trace!(
                    "protocol.protocol_worker.process_command.integrated_block.end",
                    {}
                );
            }
            ProtocolCommand::AttackBlockDetected(block_id) => {
                // Ban all the nodes that sent us this object.
                massa_trace!(
                    "protocol.protocol_worker.process_command.attack_block_detected.begin",
                    { "block_id": block_id }
                );
                let to_ban: Vec<NodeId> = self
                    .active_nodes
                    .iter()
                    .filter_map(|(id, info)| match info.get_known_block(&block_id) {
                        Some((true, _)) => Some(*id),
                        _ => None,
                    })
                    .collect();
                for id in to_ban.iter() {
                    massa_trace!("protocol.protocol_worker.process_command.attack_block_detected.ban_node", { "node": id, "block_id": block_id });
                    self.ban_node(id).await?;
                }
                massa_trace!(
                    "protocol.protocol_worker.process_command.attack_block_detected.end",
                    {}
                );
            }
            ProtocolCommand::WishlistDelta { new, remove } => {
                massa_trace!("protocol.protocol_worker.process_command.wishlist_delta.begin", { "new": new, "remove": remove });
                self.stop_asking_blocks(remove)?;
                for block in new.into_iter() {
                    self.block_wishlist.insert(block, AskForBlocksInfo::Info);
                }
                self.update_ask_block(timer).await?;
                massa_trace!(
                    "protocol.protocol_worker.process_command.wishlist_delta.end",
                    {}
                );
            }
            ProtocolCommand::PropagateOperations(operation_ids) => {
                massa_trace!(
                    "protocol.protocol_worker.process_command.propagate_operations.begin",
                    { "operation_ids": operation_ids }
                );
                for id in operation_ids.iter() {
                    self.checked_operations.insert(id);
                }
                for (node, node_info) in self.active_nodes.iter_mut() {
                    let new_ops: OperationIds = operation_ids
                        .iter()
                        .filter(|id| !node_info.knows_op(id))
                        .copied()
                        .collect();
                    node_info.insert_known_ops(
                        new_ops.iter().cloned().collect(),
                        self.protocol_settings.max_node_known_ops_size,
                    );
                    if !new_ops.is_empty() {
                        self.network_command_sender
                            .send_operations_batch(
                                *node,
                                new_ops.iter().map(|id| id.into_prefix()).collect(),
                            )
                            .await?;
                    }
                }
            }
            ProtocolCommand::PropagateEndorsements(endorsements) => {
                massa_trace!(
                    "protocol.protocol_worker.process_command.propagate_endorsements.begin",
                    { "endorsements": endorsements }
                );
                for (node, node_info) in self.active_nodes.iter_mut() {
                    let new_endorsements: Map<EndorsementId, WrappedEndorsement> = endorsements
                        .iter()
                        .filter(|(id, _)| !node_info.knows_endorsement(id))
                        .map(|(k, v)| (*k, v.clone()))
                        .collect();
                    node_info.insert_known_endorsements(
                        new_endorsements.keys().copied().collect(),
                        self.protocol_settings.max_node_known_endorsements_size,
                    );
                    let to_send = new_endorsements
                        .into_iter()
                        .map(|(_, op)| op)
                        .collect::<Vec<_>>();
                    if !to_send.is_empty() {
                        self.network_command_sender
                            .send_endorsements(*node, to_send)
                            .await?;
                    }
                }
            }
        }
        massa_trace!("protocol.protocol_worker.process_command.end", {});
        Ok(())
    }

    fn stop_asking_blocks(&mut self, remove_hashes: Set<BlockId>) -> Result<(), ProtocolError> {
        massa_trace!("protocol.protocol_worker.stop_asking_blocks", {
            "remove": remove_hashes
        });
        for node_info in self.active_nodes.values_mut() {
            node_info
                .asked_blocks
                .retain(|h, _| !remove_hashes.contains(h));
        }
        self.block_wishlist
            .retain(|h, _| !remove_hashes.contains(h));
        Ok(())
    }

    async fn update_ask_block(
        &mut self,
        ask_block_timer: &mut std::pin::Pin<&mut Sleep>,
    ) -> Result<(), ProtocolError> {
        massa_trace!("protocol.protocol_worker.update_ask_block.begin", {});

        let now = Instant::now();

        // init timer
        let mut next_tick = now
            .checked_add(self.protocol_settings.ask_block_timeout.into())
            .ok_or(TimeError::TimeOverflowError)?;

        // list blocks to re-ask and gather candidate nodes to ask from
        let mut candidate_nodes: Map<BlockId, Vec<_>> = Default::default();
        let mut ask_block_list: HashMap<NodeId, Vec<(BlockId, AskForBlocksInfo)>> =
            Default::default();

        // list blocks to re-ask and from whom
        for (hash, required_info) in self.block_wishlist.iter() {
            let mut needs_ask = true;

            for (node_id, node_info) in self.active_nodes.iter_mut() {
                // map to remove the borrow on asked_blocks. Otherwise can't call insert_known_blocks
                let ask_time_opt = node_info.asked_blocks.get(hash).copied();
                let (timeout_at_opt, timed_out) = if let Some(ask_time) = ask_time_opt {
                    let t = ask_time
                        .checked_add(self.protocol_settings.ask_block_timeout.into())
                        .ok_or(TimeError::TimeOverflowError)?;
                    (Some(t), t <= now)
                } else {
                    (None, false)
                };
                let knows_block = node_info.get_known_block(hash);

                // check if the node recently told us it doesn't have the block
                if let Some((false, info_time)) = knows_block {
                    let info_expires = info_time
                        .checked_add(self.protocol_settings.ask_block_timeout.into())
                        .ok_or(TimeError::TimeOverflowError)?;
                    if info_expires > now {
                        next_tick = std::cmp::min(next_tick, info_expires);
                        continue; // ignore candidate node
                    }
                }

                let candidate = match (timed_out, timeout_at_opt, knows_block) {
                    // not asked yet
                    (_, None, knowledge) => match knowledge {
                        Some((true, _)) => (0u8, None),
                        None => (1u8, None),
                        Some((false, _)) => (2u8, None),
                    },
                    // not timed out yet (note: recent DONTHAVBLOCK checked before the match)
                    (false, Some(timeout_at), _) => {
                        next_tick = std::cmp::min(next_tick, timeout_at);
                        needs_ask = false; // no need to re ask
                        continue; // not a candidate
                    }
                    // timed out, supposed to have it
                    (true, Some(timeout_at), Some((true, info_time))) => {
                        if info_time < &timeout_at {
                            // info less recent than timeout: mark as not having it
                            node_info.insert_known_blocks(
                                &[*hash],
                                false,
                                timeout_at,
                                self.protocol_settings.max_node_known_blocks_size,
                            );
                            (2u8, ask_time_opt)
                        } else {
                            // told us it has it after a timeout: good candidate again
                            (0u8, ask_time_opt)
                        }
                    }
                    // timed out, supposed to not have it
                    (true, Some(timeout_at), Some((false, info_time))) => {
                        if info_time < &timeout_at {
                            // info less recent than timeout: update info time
                            node_info.insert_known_blocks(
                                &[*hash],
                                false,
                                timeout_at,
                                self.protocol_settings.max_node_known_blocks_size,
                            );
                        }
                        (2u8, ask_time_opt)
                    }
                    // timed out but don't know if has it: mark as not having it
                    (true, Some(timeout_at), None) => {
                        node_info.insert_known_blocks(
                            &[*hash],
                            false,
                            timeout_at,
                            self.protocol_settings.max_node_known_blocks_size,
                        );
                        (2u8, ask_time_opt)
                    }
                };

                // add candidate node
                candidate_nodes.entry(*hash).or_insert_with(Vec::new).push((
                    candidate,
                    *node_id,
                    required_info,
                ));
            }

            // remove if doesn't need to be asked
            if !needs_ask {
                candidate_nodes.remove(hash);
            }
        }

        // count active block requests per node
        let mut active_block_req_count: HashMap<NodeId, usize> = self
            .active_nodes
            .iter()
            .map(|(node_id, node_info)| {
                (
                    *node_id,
                    node_info
                        .asked_blocks
                        .iter()
                        .filter(|(_h, ask_t)| {
                            ask_t
                                .checked_add(self.protocol_settings.ask_block_timeout.into())
                                .map_or(false, |timeout_t| timeout_t > now)
                        })
                        .count(),
                )
            })
            .collect();

        for (hash, criteria) in candidate_nodes.into_iter() {
            // find the best node
            if let Some((_knowledge, best_node, required_info)) = criteria
                .into_iter()
                .filter(|(_knowledge, node_id, _)| {
                    // filter out nodes with too many active block requests
                    *active_block_req_count.get(node_id).unwrap_or(&0)
                        <= self.protocol_settings.max_simultaneous_ask_blocks_per_node
                })
                .min_by_key(|(knowledge, node_id, _)| {
                    (
                        *knowledge,                                                 // block knowledge
                        *active_block_req_count.get(node_id).unwrap_or(&0), // active requests
                        self.active_nodes.get(node_id).unwrap().connection_instant, // node age (will not panic, already checked)
                        *node_id,                                                   // node ID
                    )
                })
            {
                let info = self.active_nodes.get_mut(&best_node).unwrap(); // will not panic, already checked
                info.asked_blocks.insert(hash, now);
                if let Some(cnt) = active_block_req_count.get_mut(&best_node) {
                    *cnt += 1; // increase the number of actively asked blocks
                }

                ask_block_list
                    .entry(best_node)
                    .or_insert_with(Vec::new)
                    .push((hash, required_info.clone()));

                let timeout_at = now
                    .checked_add(self.protocol_settings.ask_block_timeout.into())
                    .ok_or(TimeError::TimeOverflowError)?;
                next_tick = std::cmp::min(next_tick, timeout_at);
            }
        }

        // send AskBlockEvents
        if !ask_block_list.is_empty() {
            //massa_trace!("protocol.protocol_worker.update_ask_block", {
            //    "list": ask_block_list
            //});
            self.network_command_sender
                .ask_for_block_list(ask_block_list)
                .await
                .map_err(|_| {
                    ProtocolError::ChannelError("ask for block node command send failed".into())
                })?;
        }

        // reset timer
        ask_block_timer.set(sleep_until(next_tick));

        Ok(())
    }

    /// Ban a node.
    pub(crate) async fn ban_node(&mut self, node_id: &NodeId) -> Result<(), ProtocolError> {
        massa_trace!("protocol.protocol_worker.ban_node", { "node": node_id });
        self.active_nodes.remove(node_id);
        self.network_command_sender
            .node_ban_by_ids(vec![*node_id])
            .await
            .map_err(|_| ProtocolError::ChannelError("Ban node command send failed".into()))?;
        Ok(())
    }

    /// Perform checks on a header,
    /// and if valid update the node's view of the world.
    ///
    /// Returns a boolean representing whether the header is new.
    ///
    /// Does not ban the source node if the header is invalid.
    ///
    /// Checks performed on Header:
    /// - Not genesis.
    /// - Can compute a `BlockId`.
    /// - Valid signature.
    /// - Absence of duplicate endorsements.
    ///
    /// Checks performed on endorsements:
    /// - Unique indices.
    /// - Slot matches that of the block.
    /// - Block matches that of the block.
    async fn note_header_from_node(
        &mut self,
        header: &WrappedHeader,
        source_node_id: &NodeId,
    ) -> Result<Option<(BlockId, Map<EndorsementId, u32>, bool)>, ProtocolError> {
        massa_trace!("protocol.protocol_worker.note_header_from_node", { "node": source_node_id, "header": header });

        // check header integrity
        massa_trace!("protocol.protocol_worker.check_header.start", {
            "header": header
        });

        // refuse genesis blocks
        if header.content.slot.period == 0 || header.content.parents.is_empty() {
            // genesis
            massa_trace!("protocol.protocol_worker.check_header.err_is_genesis", {
                "header": header
            });
            return Ok(None);
        }

        // compute ID
        let block_id = header.id;

        // check if this header was already verified
        let now = Instant::now();
        if let Some(block_info) = self.checked_headers.get(&block_id) {
            if let Some(node_info) = self.active_nodes.get_mut(source_node_id) {
                node_info.insert_known_blocks(
                    &header.content.parents,
                    true,
                    now,
                    self.protocol_settings.max_node_known_blocks_size,
                );
                node_info.insert_known_blocks(
                    &[block_id],
                    true,
                    now,
                    self.protocol_settings.max_node_known_blocks_size,
                );
                node_info.insert_known_endorsements(
                    block_info.endorsements.keys().copied().collect(),
                    self.protocol_settings.max_node_known_endorsements_size,
                );
                if let Some(operations) = block_info.operations.as_ref() {
                    node_info.insert_known_ops(
                        operations.iter().cloned().collect(),
                        self.protocol_settings.max_node_known_ops_size,
                    );
                }
            }
            return Ok(Some((block_id, block_info.endorsements.clone(), false)));
        }

        let (endorsement_ids, endorsements_reused) = match self
            .note_endorsements_from_node(header.content.endorsements.clone(), source_node_id, false)
            .await
        {
            Err(_) => {
                warn!(
                    "node {} sent us a header containing critically incorrect endorsements",
                    source_node_id
                );
                return Ok(None);
            }
            Ok(id) => id,
        };

        // check if some endorsements are duplicated in the header
        if endorsements_reused {
            massa_trace!(
                "protocol.protocol_worker.check_header.err_endorsement_reused",
                { "header": header }
            );
            return Ok(None);
        }

        // check header signature
        if let Err(err) =
            header.verify_signature(BlockHeaderSerializer::new(), &header.creator_public_key)
        {
            massa_trace!("protocol.protocol_worker.check_header.err_signature", { "header": header, "err": format!("{}", err)});
            return Ok(None);
        };

        // check endorsement in header integrity
        let mut used_endorsement_indices: HashSet<u32> =
            HashSet::with_capacity(header.content.endorsements.len());
        for endorsement in header.content.endorsements.iter() {
            // check index reuse
            if !used_endorsement_indices.insert(endorsement.content.index) {
                massa_trace!("protocol.protocol_worker.check_header.err_endorsement_index_reused", { "header": header, "endorsement": endorsement});
                return Ok(None);
            }
            // check slot
            if (endorsement.content.slot.thread != header.content.slot.thread)
                || (endorsement.content.slot >= header.content.slot)
            {
                massa_trace!("protocol.protocol_worker.check_header.err_endorsement_invalid_slot", { "header": header, "endorsement": endorsement});
                return Ok(None);
            }
            // check endorsed block
            if endorsement.content.endorsed_block
                != header.content.parents[header.content.slot.thread as usize]
            {
                massa_trace!("protocol.protocol_worker.check_header.err_endorsement_invalid_endorsed_block", { "header": header, "endorsement": endorsement});
                return Ok(None);
            }
        }

        if self
            .checked_headers
            .insert(
                block_id,
                BlockInfo::new(endorsement_ids.clone(), header.clone()),
            )
            .is_none()
        {
            self.prune_checked_headers();
        }

        if let Some(node_info) = self.active_nodes.get_mut(source_node_id) {
            node_info.insert_known_blocks(
                &header.content.parents,
                true,
                now,
                self.protocol_settings.max_node_known_blocks_size,
            );
            node_info.insert_known_blocks(
                &[block_id],
                true,
                now,
                self.protocol_settings.max_node_known_blocks_size,
            );
            massa_trace!("protocol.protocol_worker.note_header_from_node.ok", { "node": source_node_id,"block_id":block_id, "header": header});
            return Ok(Some((block_id, endorsement_ids, true)));
        }
        Ok(None)
    }

    /// Prune `checked_endorsements` if it is too large
    fn prune_checked_endorsements(&mut self) {
        if self.checked_endorsements.len() > self.protocol_settings.max_known_endorsements_size {
            self.checked_endorsements.clear();
        }
    }

    /// Prune `checked_operations` if it has grown too large.
    fn prune_checked_operations(&mut self) {
        if self.checked_operations.len() > self.protocol_settings.max_known_ops_size {
            self.checked_operations.clear();
        }
    }

    /// Prune `checked_headers` if it is too large
    fn prune_checked_headers(&mut self) {
        if self.checked_headers.len() > self.protocol_settings.max_known_blocks_size {
            self.checked_headers.clear();
        }
    }

<<<<<<< HEAD
=======
    /// Check a header's signature, and if valid note the node knows the block.
    /// Does not ban if the block is invalid.
    ///
    /// Checks performed:
    /// - Check the header(see `note_header_from_node`).
    /// - Check operations(see `note_operations_from_node`).
    /// - Check operations:
    ///     - Absence of duplicates.
    ///     - Address matches that of the block.
    ///     - Thread matches that of the block.
    /// - Check root hash.
    async fn note_block_from_node(
        &mut self,
        block: &WrappedBlock,
        source_node_id: &NodeId,
    ) -> Result<
        Option<(
            BlockId,
            Map<OperationId, (usize, u64)>,
            Map<EndorsementId, u32>,
        )>,
        ProtocolError,
    > {
        massa_trace!("protocol.protocol_worker.note_block_from_node", { "node": source_node_id, "block": block });

        let (header, operations, operation_merkle_root) = {
            (
                block.content.header.clone(),
                block.content.operations.clone(),
                block.content.header.content.operation_merkle_root,
            )
        };

        // check header
        let (block_id, endorsement_ids, _is_header_new) =
            match self.note_header_from_node(&header, source_node_id).await {
                Ok(Some(v)) => v,
                Ok(None) => return Ok(None),
                Err(err) => return Err(err),
            };

        // Perform general checks on the operations, note them into caches and send them to pool
        // but do not propagate as they are already propagating within a block
        let (seen_ops, received_operations_ids) = self
            .note_operations_from_node(operations.clone(), source_node_id, false)
            .await?;

        // check block operations size
        if received_operations_ids.len() > MAX_OPERATIONS_PER_BLOCK as usize {
            return Ok(None);
        }

        // check root hash
        {
            let concat_bytes = seen_ops
                .iter()
                .map(|op_id| op_id.to_bytes().to_vec())
                .concat();
            if operation_merkle_root != Hash::compute_from(&concat_bytes) {
                massa_trace!("protocol.protocol_worker.note_block_from_node.err_op_root_hash",
                    { "node": source_node_id,"block_id":block_id});
                return Ok(None);
            }
        }

        // Add operations to block info if found in the cache.
        if let Some(mut block_info) = self.checked_headers.get_mut(&block_id) {
            if block_info.operations.is_none() {
                block_info.operations = Some(received_operations_ids.keys().cloned().collect());
            }
        }

        // Note: block already added to node's view in `note_header_from_node`.

        Ok(Some((block_id, received_operations_ids, endorsement_ids)))
    }

>>>>>>> 47d0e236
    /// Checks operations, caching knowledge of valid ones.
    ///
    /// Does not ban if the operation is invalid.
    ///
    /// Returns :
    /// - a list of seen operation ids, for use in checking the root hash of the block.
    /// - a map of seen operations with indices and validity periods to avoid recomputing them later
    /// - the sum of all operation's `max_gas`.
    ///
    /// Checks performed:
    /// - Valid signature
    pub(crate) async fn note_operations_from_node(
        &mut self,
        operations: Operations,
        source_node_id: &NodeId,
<<<<<<< HEAD
        done_signal: Option<oneshot::Sender<()>>,
    ) -> Result<(Vec<OperationId>, Map<OperationId, usize>, bool, u64), ProtocolError> {
=======
        propagate: bool,
    ) -> Result<(Vec<OperationId>, Map<OperationId, (usize, u64)>), ProtocolError> {
>>>>>>> 47d0e236
        massa_trace!("protocol.protocol_worker.note_operations_from_node", { "node": source_node_id, "operations": operations });
        let length = operations.len();
        let mut seen_ops = vec![];
        let mut new_operations = Map::with_capacity_and_hasher(length, BuildMap::default());
        let mut received_ids = Map::with_capacity_and_hasher(length, BuildMap::default());
        for (idx, operation) in operations.into_iter().enumerate() {
            let operation_id = operation.id;
            seen_ops.push(operation_id);

            // Note: we always want to update the node's view of known operations,
            // even if we cached the check previously.
<<<<<<< HEAD
            let was_present = received_ids.insert(operation_id, idx);

            // There are duplicate operations in this batch.
            if was_present.is_some() {
                has_duplicate_operations = true;
            }

            // Accumulate gas
            total_gas = total_gas.saturating_add(operation.get_gas_usage());
=======
            received_ids.insert(operation_id, (idx, operation.content.expire_period));
>>>>>>> 47d0e236

            // Check operation signature only if not already checked.
            if self.checked_operations.insert(&operation_id) {
                // check signature
                operation
                    .verify_signature(OperationSerializer::new(), &operation.creator_public_key)?;

                new_operations.insert(operation_id, operation);
            };
        }

        // add to known ops
        if let Some(node_info) = self.active_nodes.get_mut(source_node_id) {
            node_info.insert_known_ops(
                received_ids.keys().copied().collect(),
                self.protocol_settings.max_node_known_ops_size,
            );
        }

        if !new_operations.is_empty() {
            // Add to pool, propagate when received outside of a header.
            self.send_protocol_pool_event(ProtocolPoolEvent::ReceivedOperations {
                operations: new_operations,
                done_signal,
            })
            .await;

            // prune checked operations cache
            self.prune_checked_operations();
        }

        Ok((seen_ops, received_ids))
    }

    /// Note endorsements coming from a given node,
    /// and propagate them when they were received outside of a header.
    ///
    /// Caches knowledge of valid ones.
    ///
    /// Does not ban if the endorsement is invalid
    ///
    /// Checks performed:
    /// - Valid signature.
    async fn note_endorsements_from_node(
        &mut self,
        endorsements: Vec<WrappedEndorsement>,
        source_node_id: &NodeId,
        propagate: bool,
    ) -> Result<(Map<EndorsementId, u32>, bool), ProtocolError> {
        massa_trace!("protocol.protocol_worker.note_endorsements_from_node", { "node": source_node_id, "endorsements": endorsements});
        let length = endorsements.len();
        let mut contains_duplicates = false;

        let mut new_endorsements = Map::with_capacity_and_hasher(length, BuildMap::default());
        let mut endorsement_ids = Map::default();
        for endorsement in endorsements.into_iter() {
            let endorsement_id = endorsement.id;
            if endorsement_ids
                .insert(endorsement_id, endorsement.content.index)
                .is_some()
            {
                contains_duplicates = true;
            }
            // check endorsement signature if not already checked
            if self.checked_endorsements.insert(endorsement_id) {
                endorsement.verify_signature(
                    EndorsementSerializer::new(),
                    &endorsement.creator_public_key,
                )?;
                new_endorsements.insert(endorsement_id, endorsement);
            }
        }

        // add to known endorsements for source node.
        if let Some(node_info) = self.active_nodes.get_mut(source_node_id) {
            node_info.insert_known_endorsements(
                endorsement_ids.keys().copied().collect(),
                self.protocol_settings.max_node_known_endorsements_size,
            );
        }

        if !new_endorsements.is_empty() {
            self.prune_checked_endorsements();

            // Add to pool, propagate if required
            self.send_protocol_pool_event(ProtocolPoolEvent::ReceivedEndorsements {
                endorsements: new_endorsements,
                propagate,
            })
            .await;
        }

        Ok((endorsement_ids, contains_duplicates))
    }

    /// Manages network event
    /// Only used by the worker.
    ///
    /// # Argument
    /// `evt`: event to process
    /// `block_ask_timer`: Timer to update to the next time we are able to ask a block
    async fn on_network_event(
        &mut self,
        evt: NetworkEvent,
        block_ask_timer: &mut std::pin::Pin<&mut Sleep>,
    ) -> Result<(), ProtocolError> {
        match evt {
            NetworkEvent::NewConnection(node_id) => {
                info!("Connected to node {}", node_id);
                massa_trace!(
                    "protocol.protocol_worker.on_network_event.new_connection",
                    { "node": node_id }
                );
                self.active_nodes
                    .insert(node_id, NodeInfo::new(self.protocol_settings));
                self.update_ask_block(block_ask_timer).await?;
            }
            NetworkEvent::ConnectionClosed(node_id) => {
                massa_trace!(
                    "protocol.protocol_worker.on_network_event.connection_closed",
                    { "node": node_id }
                );
                if self.active_nodes.remove(&node_id).is_some() {
                    // deletes all node info
                    info!("Connection closed with {}", node_id);
                    self.update_ask_block(block_ask_timer).await?;
                }
            }
            NetworkEvent::ReceivedBlockInfo {
                node: from_node_id,
                info,
            } => {
                for (block_id, block_info) in info.into_iter() {
                    match block_info {
                        BlockInfoReply::Info(operation_list) => {
                            if let Some(AskForBlocksInfo::Info) = self.block_wishlist.get(&block_id)
                            {
                                if let Some(info) = self.checked_headers.get_mut(&block_id) {
                                    let mut total_hash: Vec<u8> = vec![];
                                    for op_id in operation_list.iter() {
                                        let op_hash = op_id.hash().into_bytes();
                                        total_hash.extend(op_hash);
                                    }

                                    // Check operation_list against expected operations hash from header.
                                    if info.header.content.operation_merkle_root
                                        == Hash::compute_from(&total_hash)
                                    {
                                        // Add the ops of info.
                                        info.operations = Some(operation_list.clone());

                                        let missing_operations = operation_list
                                            .into_iter()
                                            .filter(|op| {
                                                !self.checked_operations.contains(&op.into_prefix())
                                            })
                                            .collect();

                                        // Update ask block
                                        let mut set = Set::<BlockId>::with_capacity_and_hasher(
                                            1,
                                            BuildMap::default(),
                                        );
                                        set.insert(block_id.clone());
                                        self.stop_asking_blocks(set)?;

                                        // Re-add to wishlist with new state.
                                        self.block_wishlist.insert(
                                            block_id.clone(),
                                            AskForBlocksInfo::Operations(missing_operations),
                                        );
                                    } else {
                                        let _ = self.ban_node(&from_node_id).await;
                                    }
                                } else {
                                    warn!("Missing block info for {}", block_id);
                                }
                            }
                        }
                        BlockInfoReply::Operations(operations) => {
                            // Send operations to pool,
                            // before performing the below checks,
                            // and wait for them to have been procesed(i.e. added to storage).
                            let (tx, rx) = oneshot::channel();
                            self.note_operations_from_node(
                                operations.clone(),
                                &from_node_id,
                                Some(tx),
                            )
                            .await?;
                            let _ = rx.await;

                            if let Some(AskForBlocksInfo::Operations(wanted_operation_ids)) =
                                self.block_wishlist.get(&block_id)
                            {
                                let mut should_be_banned = false;
                                let (block, slot, operation_set, endorsement_ids) = if let Some(
                                    info,
                                ) =
                                    self.checked_headers.get_mut(&block_id)
                                {
                                    let mut received_ids: OperationIds = Default::default();
                                    for op in operations.iter() {
                                        // check validity period
                                        if !(op
                                            .get_validity_range(self.operation_validity_periods)
                                            .contains(&info.header.content.slot.period))
                                        {
                                            should_be_banned = true;
                                            break;
                                        }

                                        // check thread
                                        if op.thread != info.header.content.slot.thread {
                                            massa_trace!("protocol.protocol_worker.process_block.err_op_thread",
                                                 {"block_id":block_id, "op": op});
                                            should_be_banned = true;
                                            break;
                                        }

                                        // Check for duplicates
                                        if !received_ids.insert(op.id) {
                                            should_be_banned = true;
                                            break;
                                        }
                                    }

                                    // Check the ids are exactly what is expected.
                                    if !(wanted_operation_ids == &received_ids) {
                                        should_be_banned = true;
                                    }

                                    if should_be_banned {
                                        let _ = self.ban_node(&from_node_id).await;
                                        return Ok(());
                                    }

                                    // Re-constitute block.
                                    let endorsement_ids = info.endorsements.clone();
                                    let block = Block {
                                        header: info.header.clone(),
                                        operations: info.operations.clone().unwrap().clone(),
                                    };
                                    let content_serializer = BlockSerializer::new();
                                    let mut content_serialized = Vec::new();
                                    content_serializer
                                        .serialize(&block, &mut content_serialized)
                                        .unwrap();
                                    #[cfg(feature = "sandbox")]
                                    let thread_count = *THREAD_COUNT;
                                    #[cfg(not(feature = "sandbox"))]
                                    let thread_count = THREAD_COUNT;
                                    let wrapped: WrappedBlock = Wrapped {
                                        signature: info.header.signature,
                                        creator_public_key: info.header.creator_public_key,
                                        creator_address: info.header.creator_address,
                                        thread: info
                                            .header
                                            .creator_address
                                            .get_thread(thread_count),
                                        id: BlockId::new(info.header.id.hash()),
                                        content: block,
                                        serialized_data: content_serialized,
                                    };
                                    (
                                        wrapped,
                                        info.header.content.slot,
                                        info.operations
                                            .clone()
                                            .unwrap()
                                            .into_iter()
                                            .enumerate()
                                            .map(|(idx, op_id)| (op_id, idx))
                                            .collect(),
                                        endorsement_ids,
                                    )
                                } else {
                                    warn!("Missing block info for {}", block_id);
                                    return Ok(());
                                };

                                // Send to graph.
                                self.send_protocol_event(ProtocolEvent::ReceivedBlock {
                                    block,
                                    slot,
                                    operation_set,
                                    endorsement_ids,
                                })
                                .await;

                                // Update ask block
                                let mut set = Set::<BlockId>::with_capacity_and_hasher(
                                    1,
                                    BuildMap::default(),
                                );
                                set.insert(block_id);
                                self.stop_asking_blocks(set)?;
                            }
                        }
                        BlockInfoReply::NotFound => {
                            if let Some(info) = self.active_nodes.get_mut(&from_node_id) {
                                info.insert_known_blocks(
                                    &[block_id],
                                    false,
                                    Instant::now(),
                                    self.protocol_settings.max_node_known_blocks_size,
                                );
                            }
                        }
                    }
                }
                // Re-run the ask block algorithm.
                self.update_ask_block(block_ask_timer).await?;
            }
            NetworkEvent::AskedForBlocks {
                node: from_node_id,
                list,
            } => {
                massa_trace!("protocol.protocol_worker.on_network_event.asked_for_blocks", { "node": from_node_id, "hashlist": list});
                if let Some(node_info) = self.active_nodes.get_mut(&from_node_id) {
                    let mut all_blocks_info = vec![];
                    for (hash, info_wanted) in &list {
                        let operations_ids = match self.storage.retrieve_block(hash) {
                            Some(wrapped_block) => wrapped_block.read().content.operations.clone(),
                            None => {
                                // let the node know we don't have the block.
                                all_blocks_info.push((hash.clone(), ReplyForBlocksInfo::NotFound));
                                continue;
                            }
                        };
                        let block_info = match info_wanted {
                            AskForBlocksInfo::Info => ReplyForBlocksInfo::Info(operations_ids),
                            AskForBlocksInfo::Operations(op_ids) => {
                                // Mark the node as having the block.
                                node_info.insert_known_blocks(
                                    &[hash.clone()],
                                    true,
                                    Instant::now(),
                                    self.protocol_settings.max_node_known_blocks_size,
                                );

                                // Send only the missing operations.
                                let needed_ops = operations_ids
                                    .into_iter()
                                    .filter(|id| op_ids.contains(id))
                                    .collect();
                                ReplyForBlocksInfo::Operations(needed_ops)
                            }
                        };
                        all_blocks_info.push((hash.clone(), block_info));
                    }
                    self.network_command_sender
                        .send_block_info(from_node_id, all_blocks_info)
                        .await
                        .map_err(|_| {
                            ProtocolError::ChannelError(
                                "send block info network command send failed".into(),
                            )
                        })?;
                } else {
                    return Ok(());
                }
            }
            NetworkEvent::ReceivedBlockHeader {
                source_node_id,
                header,
            } => {
                massa_trace!("protocol.protocol_worker.on_network_event.received_block_header", { "node": source_node_id, "header": header});
                if let Some((block_id, _endorsement_ids, is_new)) =
                    self.note_header_from_node(&header, &source_node_id).await?
                {
                    if is_new {
                        self.send_protocol_event(ProtocolEvent::ReceivedBlockHeader {
                            block_id,
                            header,
                        })
                        .await;
                    }
                    self.update_ask_block(block_ask_timer).await?;
                } else {
                    warn!(
                        "node {} sent us critically incorrect header, which may be an attack attempt by the remote node or a loss of sync between us and the remote node",
                        source_node_id,
                    );
                    let _ = self.ban_node(&source_node_id).await;
                }
            }
            NetworkEvent::ReceivedOperations { node, operations } => {
                massa_trace!("protocol.protocol_worker.on_network_event.received_operations", { "node": node, "operations": operations});
                self.on_operations_received(node, operations).await;
            }
            NetworkEvent::ReceivedEndorsements { node, endorsements } => {
                massa_trace!("protocol.protocol_worker.on_network_event.received_endorsements", { "node": node, "endorsements": endorsements});
                if self
                    .note_endorsements_from_node(endorsements, &node, true)
                    .await
                    .is_err()
                {
                    warn!("node {} sent us critically incorrect endorsements, which may be an attack attempt by the remote node or a loss of sync between us and the remote node", node,);
                    let _ = self.ban_node(&node).await;
                }
            }
            NetworkEvent::ReceivedOperationAnnouncements {
                node,
                operation_prefix_ids,
            } => {
                massa_trace!("protocol.protocol_worker.on_network_event.received_operation_announcements", { "node": node, "operation_ids": operation_prefix_ids});
                self.on_operations_announcements_received(operation_prefix_ids, node)
                    .await?;
            }
            NetworkEvent::ReceiveAskForOperations {
                node,
                operation_prefix_ids,
            } => {
                massa_trace!("protocol.protocol_worker.on_network_event.receive_ask_for_operations", { "node": node, "operation_ids": operation_prefix_ids});
                self.on_asked_operations_received(node, operation_prefix_ids)
                    .await?;
            }
        }
        Ok(())
    }
}

#[cfg(test)]
mod tests {
    use super::*;
    use crate::node_info::NodeInfo;
    use massa_protocol_exports::tests::tools::create_protocol_settings;
    use serial_test::serial;

    lazy_static::lazy_static! {
        static ref PROTOCOL_SETTINGS: ProtocolSettings = create_protocol_settings();
    }

    pub fn get_dummy_block_id(s: &str) -> BlockId {
        BlockId(Hash::compute_from(s.as_bytes()))
    }

    #[test]
    #[serial]
    fn test_node_info_know_block() {
        let max_node_known_blocks_size = 10;
        let protocol_settings = &PROTOCOL_SETTINGS;
        let mut nodeinfo = NodeInfo::new(protocol_settings);
        let instant = Instant::now();

        let hash_test = get_dummy_block_id("test");
        nodeinfo.insert_known_blocks(&[hash_test], true, instant, max_node_known_blocks_size);
        let (val, t) = nodeinfo.get_known_block(&hash_test).unwrap();
        assert!(val);
        assert_eq!(instant, *t);
        nodeinfo.insert_known_blocks(&[hash_test], false, instant, max_node_known_blocks_size);
        let (val, t) = nodeinfo.get_known_block(&hash_test).unwrap();
        assert!(!val);
        assert_eq!(instant, *t);

        for index in 0..9 {
            let hash = get_dummy_block_id(&index.to_string());
            nodeinfo.insert_known_blocks(&[hash], true, Instant::now(), max_node_known_blocks_size);
            assert!(nodeinfo.get_known_block(&hash).is_some());
        }

        // re insert the oldest to update its timestamp.
        nodeinfo.insert_known_blocks(
            &[hash_test],
            false,
            Instant::now(),
            max_node_known_blocks_size,
        );

        // add hash that triggers container pruning
        nodeinfo.insert_known_blocks(
            &[get_dummy_block_id("test2")],
            true,
            Instant::now(),
            max_node_known_blocks_size,
        );

        // test should be present
        assert!(nodeinfo
            .get_known_block(&get_dummy_block_id("test"))
            .is_some());
        // 0 should be remove because it's the oldest.
        assert!(nodeinfo
            .get_known_block(&get_dummy_block_id(&0.to_string()))
            .is_none());
        // the other are still present.
        for index in 1..9 {
            let hash = get_dummy_block_id(&index.to_string());
            assert!(nodeinfo.get_known_block(&hash).is_some());
        }
    }
}<|MERGE_RESOLUTION|>--- conflicted
+++ resolved
@@ -43,19 +43,11 @@
 ///
 /// # Arguments
 /// * `protocol_settings`: protocol settings
-<<<<<<< HEAD
-/// * `operation_validity_periods`: operation validity duration in periods
-=======
->>>>>>> 47d0e236
 /// * `network_command_sender`: the `NetworkCommandSender` we interact with
 /// * `network_event_receiver`: the `NetworkEventReceiver` we interact with
 /// * `storage`: Shared storage to fetch data that are fetch across all modules
 pub async fn start_protocol_controller(
     protocol_settings: &'static ProtocolSettings,
-<<<<<<< HEAD
-    operation_validity_periods: u64,
-=======
->>>>>>> 47d0e236
     network_command_sender: NetworkCommandSender,
     network_event_receiver: NetworkEventReceiver,
     storage: Storage,
@@ -79,10 +71,6 @@
     let join_handle = tokio::spawn(async move {
         let res = ProtocolWorker::new(
             protocol_settings,
-<<<<<<< HEAD
-            operation_validity_periods,
-=======
->>>>>>> 47d0e236
             ProtocolWorkerChannels {
                 network_command_sender,
                 network_event_receiver,
@@ -140,11 +128,6 @@
 pub struct ProtocolWorker {
     /// Protocol configuration.
     pub(crate) protocol_settings: &'static ProtocolSettings,
-<<<<<<< HEAD
-    /// Operation validity periods
-    operation_validity_periods: u64,
-=======
->>>>>>> 47d0e236
     /// Associated network command sender.
     pub(crate) network_command_sender: NetworkCommandSender,
     /// Associated network event receiver.
@@ -197,20 +180,12 @@
     ///
     /// # Arguments
     /// * `protocol_settings`: protocol configuration.
-<<<<<<< HEAD
-    /// * `operation_validity_periods`: operation validity periods
-=======
->>>>>>> 47d0e236
     /// * `network_controller`: associated network controller.
     /// * `controller_event_tx`: Channel to send protocol events.
     /// * `controller_command_rx`: Channel receiving commands.
     /// * `controller_manager_rx`: Channel receiving management commands.
     pub fn new(
         protocol_settings: &'static ProtocolSettings,
-<<<<<<< HEAD
-        operation_validity_periods: u64,
-=======
->>>>>>> 47d0e236
         ProtocolWorkerChannels {
             network_command_sender,
             network_event_receiver,
@@ -223,10 +198,6 @@
     ) -> ProtocolWorker {
         ProtocolWorker {
             protocol_settings,
-<<<<<<< HEAD
-            operation_validity_periods,
-=======
->>>>>>> 47d0e236
             network_command_sender,
             network_event_receiver,
             controller_event_tx,
@@ -889,86 +860,6 @@
         }
     }
 
-<<<<<<< HEAD
-=======
-    /// Check a header's signature, and if valid note the node knows the block.
-    /// Does not ban if the block is invalid.
-    ///
-    /// Checks performed:
-    /// - Check the header(see `note_header_from_node`).
-    /// - Check operations(see `note_operations_from_node`).
-    /// - Check operations:
-    ///     - Absence of duplicates.
-    ///     - Address matches that of the block.
-    ///     - Thread matches that of the block.
-    /// - Check root hash.
-    async fn note_block_from_node(
-        &mut self,
-        block: &WrappedBlock,
-        source_node_id: &NodeId,
-    ) -> Result<
-        Option<(
-            BlockId,
-            Map<OperationId, (usize, u64)>,
-            Map<EndorsementId, u32>,
-        )>,
-        ProtocolError,
-    > {
-        massa_trace!("protocol.protocol_worker.note_block_from_node", { "node": source_node_id, "block": block });
-
-        let (header, operations, operation_merkle_root) = {
-            (
-                block.content.header.clone(),
-                block.content.operations.clone(),
-                block.content.header.content.operation_merkle_root,
-            )
-        };
-
-        // check header
-        let (block_id, endorsement_ids, _is_header_new) =
-            match self.note_header_from_node(&header, source_node_id).await {
-                Ok(Some(v)) => v,
-                Ok(None) => return Ok(None),
-                Err(err) => return Err(err),
-            };
-
-        // Perform general checks on the operations, note them into caches and send them to pool
-        // but do not propagate as they are already propagating within a block
-        let (seen_ops, received_operations_ids) = self
-            .note_operations_from_node(operations.clone(), source_node_id, false)
-            .await?;
-
-        // check block operations size
-        if received_operations_ids.len() > MAX_OPERATIONS_PER_BLOCK as usize {
-            return Ok(None);
-        }
-
-        // check root hash
-        {
-            let concat_bytes = seen_ops
-                .iter()
-                .map(|op_id| op_id.to_bytes().to_vec())
-                .concat();
-            if operation_merkle_root != Hash::compute_from(&concat_bytes) {
-                massa_trace!("protocol.protocol_worker.note_block_from_node.err_op_root_hash",
-                    { "node": source_node_id,"block_id":block_id});
-                return Ok(None);
-            }
-        }
-
-        // Add operations to block info if found in the cache.
-        if let Some(mut block_info) = self.checked_headers.get_mut(&block_id) {
-            if block_info.operations.is_none() {
-                block_info.operations = Some(received_operations_ids.keys().cloned().collect());
-            }
-        }
-
-        // Note: block already added to node's view in `note_header_from_node`.
-
-        Ok(Some((block_id, received_operations_ids, endorsement_ids)))
-    }
-
->>>>>>> 47d0e236
     /// Checks operations, caching knowledge of valid ones.
     ///
     /// Does not ban if the operation is invalid.
@@ -984,13 +875,8 @@
         &mut self,
         operations: Operations,
         source_node_id: &NodeId,
-<<<<<<< HEAD
         done_signal: Option<oneshot::Sender<()>>,
     ) -> Result<(Vec<OperationId>, Map<OperationId, usize>, bool, u64), ProtocolError> {
-=======
-        propagate: bool,
-    ) -> Result<(Vec<OperationId>, Map<OperationId, (usize, u64)>), ProtocolError> {
->>>>>>> 47d0e236
         massa_trace!("protocol.protocol_worker.note_operations_from_node", { "node": source_node_id, "operations": operations });
         let length = operations.len();
         let mut seen_ops = vec![];
@@ -1002,7 +888,6 @@
 
             // Note: we always want to update the node's view of known operations,
             // even if we cached the check previously.
-<<<<<<< HEAD
             let was_present = received_ids.insert(operation_id, idx);
 
             // There are duplicate operations in this batch.
@@ -1012,9 +897,6 @@
 
             // Accumulate gas
             total_gas = total_gas.saturating_add(operation.get_gas_usage());
-=======
-            received_ids.insert(operation_id, (idx, operation.content.expire_period));
->>>>>>> 47d0e236
 
             // Check operation signature only if not already checked.
             if self.checked_operations.insert(&operation_id) {
