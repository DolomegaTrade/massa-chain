[package]
name = "massa_execution_worker"
version = "0.1.0"
authors = ["Massa Labs <info@massa.net>"]
edition = "2021"

# See more keys and their definitions at https://doc.rust-lang.org/cargo/reference/manifest.html

[dependencies]
anyhow = "1.0"
rand = "0.8"
rand_xoshiro = "0.6"
criterion = {version = "0.4", optional = true}
parking_lot = { version = "0.12", features = ["deadlock_detection"] }
tracing = "0.1"
serde_json = "1.0"
num = { version = "0.4", features = ["serde"] }
tempfile = { version = "3.3", optional = true }    # use with gas_calibration feature
# custom modules
massa_async_pool = { path = "../massa-async-pool" }
massa_executed_ops = { path = "../massa-executed-ops" }
massa_execution_exports = { path = "../massa-execution-exports" }
massa_models = { path = "../massa-models" }
massa_storage = { path = "../massa-storage" }
massa_hash = { path = "../massa-hash" }
<<<<<<< HEAD
massa-sc-runtime = { git = "https://github.com/massalabs/massa-sc-runtime"}
=======
massa-sc-runtime = { git = "https://github.com/massalabs/massa-sc-runtime" }
>>>>>>> e3c37c82
massa_signature = { path = "../massa-signature" }
massa_time = { path = "../massa-time" }
massa_ledger_worker = { path = "../massa-ledger-worker", optional = true }
massa_ledger_exports = { path = "../massa-ledger-exports" }
massa_pos_worker = { path = "../massa-pos-worker", optional = true }
massa_pos_exports = { path = "../massa-pos-exports" }
massa_final_state = { path = "../massa-final-state" }

[dev-dependencies]
massa_pos_worker = { path = "../massa-pos-worker" }
serial_test = "0.10"
tempfile = "3.2"
massa_ledger_worker = { path = "../massa-ledger-worker"}
# custom modules with testing enabled
massa_execution_exports = { path = "../massa-execution-exports", features = [
    "testing",
] }
massa_final_state = { path = "../massa-final-state", features = ["testing"] }

[[bench]]
name = "basic"
harness = false

[features]
sandbox = ["massa_async_pool/sandbox"]
gas_calibration = ["massa_execution_exports/gas_calibration", "massa_final_state/testing", "massa_pos_worker", "massa_ledger_worker", "tempfile"]
testing = [
    "massa_execution_exports/testing",
    "massa_ledger_exports/testing",
    "massa_pos_exports/testing",
    "massa_final_state/testing",
]

# This feature is useful as we want to have code that is compiled only when running benchmarks
benchmarking = ["criterion", "massa_pos_worker", "massa_ledger_worker", "tempfile"]<|MERGE_RESOLUTION|>--- conflicted
+++ resolved
@@ -23,11 +23,7 @@
 massa_models = { path = "../massa-models" }
 massa_storage = { path = "../massa-storage" }
 massa_hash = { path = "../massa-hash" }
-<<<<<<< HEAD
-massa-sc-runtime = { git = "https://github.com/massalabs/massa-sc-runtime"}
-=======
 massa-sc-runtime = { git = "https://github.com/massalabs/massa-sc-runtime" }
->>>>>>> e3c37c82
 massa_signature = { path = "../massa-signature" }
 massa_time = { path = "../massa-time" }
 massa_ledger_worker = { path = "../massa-ledger-worker", optional = true }
