// Copyright (c) 2022 MASSA LABS <info@massa.net>

//! Implementation of the interface between massa-execution-worker and massa-sc-runtime.
//! This allows the VM runtime to access the Massa execution context,
//! for example to interact with the ledger.
//! See the definition of Interface in the massa-sc-runtime crate for functional details.

use crate::context::ExecutionContext;
use anyhow::{anyhow, bail, Result};
use massa_async_pool::{AsyncMessage, AsyncMessageTrigger};
use massa_execution_exports::ExecutionConfig;
use massa_execution_exports::ExecutionStackElement;
use massa_models::bytecode::Bytecode;
use massa_models::config::MAX_DATASTORE_KEY_LENGTH;
use massa_models::datastore::get_prefix_bounds;
use massa_models::{
    address::{Address, SCAddress, UserAddress},
    amount::Amount,
    slot::Slot,
    timeslots::get_block_slot_timestamp,
};
use massa_proto_rs::massa::model::v1::{
    AddressCategory, ComparisonResult, NativeAmount, NativeTime,
};
use massa_sc_runtime::RuntimeModule;
use massa_sc_runtime::{Interface, InterfaceClone};
use massa_signature::PublicKey;
use massa_signature::Signature;
use massa_time::MassaTime;
#[cfg(any(
    feature = "gas_calibration",
    feature = "benchmarking",
    feature = "test-exports",
    test
))]
use num::rational::Ratio;
use parking_lot::Mutex;
use rand::Rng;
use rand::RngCore;
use sha2::{Digest, Sha256};
use std::collections::BTreeSet;
use std::str::FromStr;
use std::sync::Arc;
use tracing::debug;

#[cfg(any(
    feature = "gas_calibration",
    feature = "benchmarking",
    feature = "test-exports",
    test
))]
use massa_models::datastore::Datastore;

/// helper for locking the context mutex
macro_rules! context_guard {
    ($self:ident) => {
        $self.context.lock()
    };
}

/// an implementation of the Interface trait (see massa-sc-runtime crate)
#[derive(Clone)]
pub struct InterfaceImpl {
    /// execution configuration
    config: ExecutionConfig,
    /// thread-safe shared access to the execution context (see context.rs)
    context: Arc<Mutex<ExecutionContext>>,
}

impl InterfaceImpl {
    /// creates a new `InterfaceImpl`
    ///
    /// # Arguments
    /// * `config`: execution configuration
    /// * `context`: thread-safe shared access to the current execution context (see context.rs)
    pub fn new(config: ExecutionConfig, context: Arc<Mutex<ExecutionContext>>) -> InterfaceImpl {
        InterfaceImpl { config, context }
    }

    #[cfg(any(
        feature = "gas_calibration",
        feature = "benchmarking",
        feature = "test-exports",
        test
    ))]
    /// Used to create an default interface to run SC in a test environment
    pub fn new_default(
        sender_addr: Address,
        operation_datastore: Option<Datastore>,
    ) -> InterfaceImpl {
        use massa_db_exports::{MassaDBConfig, MassaDBController};
        use massa_db_worker::MassaDB;
        use massa_final_state::test_exports::get_sample_state;
        use massa_ledger_exports::{LedgerEntry, SetUpdateOrDelete};
        use massa_models::config::{MIP_STORE_STATS_BLOCK_CONSIDERED, THREAD_COUNT};
        use massa_module_cache::{config::ModuleCacheConfig, controller::ModuleCache};
        use massa_pos_exports::SelectorConfig;
        use massa_pos_worker::start_selector_worker;
        use massa_versioning::versioning::{MipStatsConfig, MipStore};
        use parking_lot::RwLock;
        use tempfile::TempDir;

        let config = ExecutionConfig::default();
        let mip_stats_config = MipStatsConfig {
            block_count_considered: MIP_STORE_STATS_BLOCK_CONSIDERED,
            warn_announced_version_ratio: Ratio::new_raw(30, 100),
        };
        let mip_store = MipStore::try_from(([], mip_stats_config)).unwrap();
        let (_, selector_controller) = start_selector_worker(SelectorConfig::default())
            .expect("could not start selector controller");
        let disk_ledger = TempDir::new().expect("cannot create temp directory");
        let db_config = MassaDBConfig {
            path: disk_ledger.path().to_path_buf(),
            max_history_length: 10,
            max_final_state_elements_size: 100_000,
            max_versioning_elements_size: 100_000,
            thread_count: THREAD_COUNT,
        };

        let db = Arc::new(RwLock::new(
            Box::new(MassaDB::new(db_config)) as Box<(dyn MassaDBController + 'static)>
        ));
<<<<<<< HEAD
        let (final_state, _tempfile, _tempdir) =
=======
        let (final_state, _tempfile) =
>>>>>>> 06f83d81
            get_sample_state(config.last_start_period, selector_controller, mip_store, db).unwrap();
        let module_cache = Arc::new(RwLock::new(ModuleCache::new(ModuleCacheConfig {
            hd_cache_path: config.hd_cache_path.clone(),
            gas_costs: config.gas_costs.clone(),
            lru_cache_size: config.lru_cache_size,
            hd_cache_size: config.hd_cache_size,
            snip_amount: config.snip_amount,
            max_module_length: config.max_bytecode_size,
        })));

        // create an empty default store
        let mip_stats_config = MipStatsConfig {
            block_count_considered: MIP_STORE_STATS_BLOCK_CONSIDERED,
            warn_announced_version_ratio: Ratio::new_raw(30, 100),
        };
        let mip_store =
            MipStore::try_from(([], mip_stats_config)).expect("Cannot create an empty MIP store");

        let mut execution_context = ExecutionContext::new(
            config.clone(),
            final_state,
            Default::default(),
            module_cache,
            mip_store,
            massa_hash::Hash::zero(),
        );
        execution_context.stack = vec![ExecutionStackElement {
            address: sender_addr,
            coins: Amount::zero(),
            owned_addresses: vec![sender_addr],
            operation_datastore,
        }];
        execution_context.speculative_ledger.added_changes.0.insert(
            sender_addr,
            SetUpdateOrDelete::Set(LedgerEntry {
                balance: Amount::const_init(1_000_000_000, 0),
                ..Default::default()
            }),
        );
        let context = Arc::new(Mutex::new(execution_context));
        InterfaceImpl::new(config, context)
    }
}

impl InterfaceClone for InterfaceImpl {
    /// allows cloning a boxed `InterfaceImpl`
    fn clone_box(&self) -> Box<dyn Interface> {
        Box::new(self.clone())
    }
}

/// Helper function that creates an amount from a NativeAmount
fn amount_from_native_amount(amount: &NativeAmount) -> Result<Amount> {
    let amount = Amount::from_mantissa_scale(amount.mantissa, amount.scale)
        .map_err(|err| anyhow!(format!("{}", err)))?;

    Ok(amount)
}

/// Helper function that creates a NativeAmount from the amount internal representation
fn amount_to_native_amount(amount: &Amount) -> NativeAmount {
    let (mantissa, scale) = amount.to_mantissa_scale();
    NativeAmount { mantissa, scale }
}

/// Helper function that creates an MassaTime from a NativeTime
fn massa_time_from_native_time(time: &NativeTime) -> Result<MassaTime> {
    let time = MassaTime::from_millis(time.milliseconds);
    Ok(time)
}

/// Helper function that creates a NativeTime from the MassaTime internal representation
fn massa_time_to_native_time(time: &MassaTime) -> NativeTime {
    let milliseconds = time.as_millis();
    NativeTime { milliseconds }
}

/// Helper function to get the address from the option given as argument to some ABIs
/// Fallback to the current context address if not provided.
fn get_address_from_opt_or_context(
    context: &ExecutionContext,
    option_address_string: Option<String>,
) -> Result<Address> {
    match option_address_string {
        Some(address_string) => Address::from_str(&address_string).map_err(|e| e.into()),
        None => context.get_current_address().map_err(|e| e.into()),
    }
}

/// Implementation of the Interface trait providing functions for massa-sc-runtime to call
/// in order to interact with the execution context during bytecode execution.
/// See the massa-sc-runtime crate for a functional description of the trait and its methods.
/// Note that massa-sc-runtime uses basic types (`str` for addresses, `u64` for amounts...) for genericity.
impl Interface for InterfaceImpl {
    /// prints a message in the node logs at log level 3 (debug)
    fn print(&self, message: &str) -> Result<()> {
        if cfg!(test) {
            println!("SC print: {}", message);
        } else {
            debug!("SC print: {}", message);
        }
        Ok(())
    }

    /// Initialize the call when bytecode calls a function from another bytecode
    /// This function transfers the coins passed as parameter,
    /// prepares the current execution context by pushing a new element on the top of the call stack,
    /// and returns the target bytecode from the ledger.
    ///
    /// # Arguments
    /// * `address`: string representation of the target address on which the bytecode will be called
    /// * `raw_coins`: raw representation (without decimal factor) of the amount of coins to transfer from the caller address to the target address at the beginning of the call
    ///
    /// # Returns
    /// The target bytecode or an error
    fn init_call(&self, address: &str, raw_coins: u64) -> Result<Vec<u8>> {
        // get target address
        let to_address = Address::from_str(address)?;

        // check that the target address is an SC address
        if !matches!(to_address, Address::SC(..)) {
            bail!("called address {} is not an SC address", to_address);
        }

        // write-lock context
        let mut context = context_guard!(self);

        // get target bytecode
        let bytecode = match context.get_bytecode(&to_address) {
            Some(bytecode) => bytecode,
            None => bail!("bytecode not found for address {}", to_address),
        };

        // get caller address
        let from_address = match context.stack.last() {
            Some(addr) => addr.address,
            _ => bail!("failed to read call stack current address"),
        };

        // transfer coins from caller to target address
        let coins = Amount::from_raw(raw_coins);
        // note: rights are not checked here we checked that to_address is an SC address above
        // and we know that the sender is at the top of the call stack
        if let Err(err) = context.transfer_coins(Some(from_address), Some(to_address), coins, false)
        {
            bail!(
                "error transferring {} coins from {} to {}: {}",
                coins,
                from_address,
                to_address,
                err
            );
        }

        // push a new call stack element on top of the current call stack
        context.stack.push(ExecutionStackElement {
            address: to_address,
            coins,
            owned_addresses: vec![to_address],
            operation_datastore: None,
        });

        // return the target bytecode
        Ok(bytecode.0)
    }

    /// Called to finish the call process after a bytecode calls a function from another one.
    /// This function just pops away the top element of the call stack.
    fn finish_call(&self) -> Result<()> {
        let mut context = context_guard!(self);

        if context.stack.pop().is_none() {
            bail!("call stack out of bounds")
        }

        Ok(())
    }

    /// Get the module from cache if possible, compile it if not
    ///
    /// # Returns
    /// A `massa-sc-runtime` CL compiled module & the remaining gas after loading the module
    fn get_module(&self, bytecode: &[u8], gas_limit: u64) -> Result<(RuntimeModule, u64)> {
        let context = context_guard!(self);
        let (module, remaining_gas) = context
            .module_cache
            .write()
            .load_module(bytecode, gas_limit)?;
        Ok((module, remaining_gas))
    }

    /// Compile and return a temporary module
    ///
    /// # Returns
    /// A `massa-sc-runtime` SP compiled module & the remaining gas after loading the module
    fn get_tmp_module(&self, bytecode: &[u8], gas_limit: u64) -> Result<(RuntimeModule, u64)> {
        let context = context_guard!(self);
        let (module, remaining_gas) = context
            .module_cache
            .write()
            .load_tmp_module(bytecode, gas_limit)?;
        Ok((module, remaining_gas))
    }

    /// Gets the balance of the current address address (top of the stack).
    ///
    /// # Returns
    /// The raw representation (no decimal factor) of the balance of the address,
    /// or zero if the address is not found in the ledger.
    ///
    /// [DeprecatedByNewRuntime] Replaced by `get_balance_wasmv1`
    fn get_balance(&self) -> Result<u64> {
        let context = context_guard!(self);
        let address = context.get_current_address()?;
        Ok(context.get_balance(&address).unwrap_or_default().to_raw())
    }

    /// Gets the balance of arbitrary address passed as argument.
    ///
    /// # Arguments
    /// * address: string representation of the address for which to get the balance
    ///
    /// # Returns
    /// The raw representation (no decimal factor) of the balance of the address,
    /// or zero if the address is not found in the ledger.
    ///
    /// [DeprecatedByNewRuntime] Replaced by `get_balance_wasmv1`
    fn get_balance_for(&self, address: &str) -> Result<u64> {
        let address = massa_models::address::Address::from_str(address)?;
        Ok(context_guard!(self)
            .get_balance(&address)
            .unwrap_or_default()
            .to_raw())
    }

    /// Gets the balance of arbitrary address passed as argument, or the balance of the current address if no argument is passed.
    ///
    /// # Arguments
    /// * address: string representation of the address for which to get the balance
    ///
    /// # Returns
    /// The raw representation (no decimal factor) of the balance of the address,
    /// or zero if the address is not found in the ledger.
    fn get_balance_wasmv1(&self, address: Option<String>) -> Result<NativeAmount> {
        let context = context_guard!(self);
        let address = get_address_from_opt_or_context(&context, address)?;

        let amount = context.get_balance(&address).unwrap_or_default();
        let native_amount = amount_to_native_amount(&amount);

        Ok(native_amount)
    }

    /// Creates a new ledger entry with the initial bytecode given as argument.
    /// A new unique address is generated for that entry and returned.
    ///
    /// # Arguments
    /// * bytecode: the bytecode to set for the newly created address
    ///
    /// # Returns
    /// The string representation of the newly created address
    fn create_module(&self, bytecode: &[u8]) -> Result<String> {
        match context_guard!(self).create_new_sc_address(Bytecode(bytecode.to_vec())) {
            Ok(addr) => Ok(addr.to_string()),
            Err(err) => bail!("couldn't create new SC address: {}", err),
        }
    }

    /// Get the datastore keys (aka entries) for a given address
    ///
    /// # Returns
    /// A list of keys (keys are byte arrays)
    ///
    /// [DeprecatedByNewRuntime] Replaced by `get_keys_wasmv1`
    fn get_keys(&self, prefix_opt: Option<&[u8]>) -> Result<BTreeSet<Vec<u8>>> {
        let context = context_guard!(self);
        let addr = context.get_current_address()?;
        match context.get_keys(&addr, prefix_opt.unwrap_or_default()) {
            Some(value) => Ok(value),
            _ => bail!("data entry not found"),
        }
    }

    /// Get the datastore keys (aka entries) for a given address
    ///
    /// # Returns
    /// A list of keys (keys are byte arrays)
    ///
    /// [DeprecatedByNewRuntime] Replaced by `get_keys_wasmv1`
    fn get_keys_for(&self, address: &str, prefix_opt: Option<&[u8]>) -> Result<BTreeSet<Vec<u8>>> {
        let addr = &Address::from_str(address)?;
        let context = context_guard!(self);
        match context.get_keys(addr, prefix_opt.unwrap_or_default()) {
            Some(value) => Ok(value),
            _ => bail!("data entry not found"),
        }
    }

    /// Get the datastore keys (aka entries) for a given address, or the current address if none is provided
    ///
    /// # Returns
    /// A list of keys (keys are byte arrays)
    fn get_ds_keys_wasmv1(
        &self,
        prefix: &[u8],
        address: Option<String>,
    ) -> Result<BTreeSet<Vec<u8>>> {
        let context = context_guard!(self);
        let address = get_address_from_opt_or_context(&context, address)?;

        match context.get_keys(&address, prefix) {
            Some(value) => Ok(value),
            _ => bail!("data entry not found"),
        }
    }

    /// Gets a datastore value by key for the current address (top of the call stack).
    ///
    /// # Arguments
    /// * key: string key of the datastore entry to retrieve
    ///
    /// # Returns
    /// The datastore value matching the provided key, if found, otherwise an error.
    ///
    /// [DeprecatedByNewRuntime] Replaced by `raw_get_data_wasmv1`
    fn raw_get_data(&self, key: &[u8]) -> Result<Vec<u8>> {
        let context = context_guard!(self);
        let addr = context.get_current_address()?;
        match context.get_data_entry(&addr, key) {
            Some(value) => Ok(value),
            _ => bail!("data entry not found"),
        }
    }

    /// Gets a datastore value by key for a given address.
    ///
    /// # Arguments
    /// * address: string representation of the address
    /// * key: string key of the datastore entry to retrieve
    ///
    /// # Returns
    /// The datastore value matching the provided key, if found, otherwise an error.
    ///
    /// [DeprecatedByNewRuntime] Replaced by `raw_get_data_wasmv1`
    fn raw_get_data_for(&self, address: &str, key: &[u8]) -> Result<Vec<u8>> {
        let addr = &massa_models::address::Address::from_str(address)?;
        let context = context_guard!(self);
        match context.get_data_entry(addr, key) {
            Some(value) => Ok(value),
            _ => bail!("data entry not found"),
        }
    }

    /// Gets a datastore value by key for a given address, or the current address if none is provided.
    ///
    /// # Arguments
    /// * address: string representation of the address
    /// * key: string key of the datastore entry to retrieve
    ///
    /// # Returns
    /// The datastore value matching the provided key, if found, otherwise an error.
    fn get_ds_value_wasmv1(&self, key: &[u8], address: Option<String>) -> Result<Vec<u8>> {
        let context = context_guard!(self);
        let address = get_address_from_opt_or_context(&context, address)?;

        match context.get_data_entry(&address, key) {
            Some(value) => Ok(value),
            _ => bail!("data entry not found"),
        }
    }

    /// Sets a datastore entry for the current address (top of the call stack).
    /// Fails if the address does not exist.
    /// Creates the entry if does not exist.
    ///
    /// # Arguments
    /// * address: string representation of the address
    /// * key: string key of the datastore entry to set
    /// * value: new value to set
    ///
    /// [DeprecatedByNewRuntime] Replaced by `raw_set_data_wasmv1`
    fn raw_set_data(&self, key: &[u8], value: &[u8]) -> Result<()> {
        let mut context = context_guard!(self);
        let addr = context.get_current_address()?;
        context.set_data_entry(&addr, key.to_vec(), value.to_vec())?;
        Ok(())
    }

    /// Sets a datastore entry for a given address.
    /// Fails if the address does not exist.
    /// Creates the entry if it does not exist.
    ///
    /// # Arguments
    /// * address: string representation of the address
    /// * key: string key of the datastore entry to set
    /// * value: new value to set
    ///
    /// [DeprecatedByNewRuntime] Replaced by `raw_set_data_wasmv1`
    fn raw_set_data_for(&self, address: &str, key: &[u8], value: &[u8]) -> Result<()> {
        let addr = massa_models::address::Address::from_str(address)?;
        let mut context = context_guard!(self);
        context.set_data_entry(&addr, key.to_vec(), value.to_vec())?;
        Ok(())
    }

    fn set_ds_value_wasmv1(&self, key: &[u8], value: &[u8], address: Option<String>) -> Result<()> {
        let mut context = context_guard!(self);
        let address = get_address_from_opt_or_context(&context, address)?;

        context.set_data_entry(&address, key.to_vec(), value.to_vec())?;
        Ok(())
    }

    /// Appends data to a datastore entry for the current address (top of the call stack).
    /// Fails if the address or entry does not exist.
    ///
    /// # Arguments
    /// * key: string key of the datastore entry
    /// * value: value to append
    ///
    /// [DeprecatedByNewRuntime] Replaced by `raw_append_data_wasmv1`
    fn raw_append_data(&self, key: &[u8], value: &[u8]) -> Result<()> {
        let mut context = context_guard!(self);
        let addr = context.get_current_address()?;
        context.append_data_entry(&addr, key.to_vec(), value.to_vec())?;
        Ok(())
    }

    /// Appends a value to a datastore entry for a given address.
    /// Fails if the entry or address does not exist.
    ///
    /// # Arguments
    /// * address: string representation of the address
    /// * key: string key of the datastore entry
    /// * value: value to append
    ///
    /// [DeprecatedByNewRuntime] Replaced by `raw_append_data_wasmv1`
    fn raw_append_data_for(&self, address: &str, key: &[u8], value: &[u8]) -> Result<()> {
        let addr = massa_models::address::Address::from_str(address)?;
        context_guard!(self).append_data_entry(&addr, key.to_vec(), value.to_vec())?;
        Ok(())
    }

    /// Appends a value to a datastore entry for a given address, or the current address if none is provided
    /// Fails if the entry or address does not exist.
    ///
    /// # Arguments
    /// * address: string representation of the address
    /// * key: string key of the datastore entry
    /// * value: value to append
    fn append_ds_value_wasmv1(
        &self,
        key: &[u8],
        value: &[u8],
        address: Option<String>,
    ) -> Result<()> {
        let mut context = context_guard!(self);
        let address = get_address_from_opt_or_context(&context, address)?;

        context.append_data_entry(&address, key.to_vec(), value.to_vec())?;
        Ok(())
    }

    /// Deletes a datastore entry by key for the current address (top of the call stack).
    /// Fails if the address or entry does not exist.
    ///
    /// # Arguments
    /// * key: string key of the datastore entry to delete
    ///
    /// [DeprecatedByNewRuntime] Replaced by `raw_delete_data_wasmv1`
    fn raw_delete_data(&self, key: &[u8]) -> Result<()> {
        let mut context = context_guard!(self);
        let addr = context.get_current_address()?;
        context.delete_data_entry(&addr, key)?;
        Ok(())
    }

    /// Deletes a datastore entry by key for a given address.
    /// Fails if the address or entry does not exist.
    ///
    /// # Arguments
    /// * address: string representation of the address
    /// * key: string key of the datastore entry to delete
    ///
    /// [DeprecatedByNewRuntime] Replaced by `raw_delete_data_wasmv1`
    fn raw_delete_data_for(&self, address: &str, key: &[u8]) -> Result<()> {
        let addr = &massa_models::address::Address::from_str(address)?;
        context_guard!(self).delete_data_entry(addr, key)?;
        Ok(())
    }

    /// Deletes a datastore entry by key for a given address, or the current address if none is provided.
    /// Fails if the address or entry does not exist.
    ///
    /// # Arguments
    /// * address: string representation of the address
    /// * key: string key of the datastore entry to delete
    fn delete_ds_entry_wasmv1(&self, key: &[u8], address: Option<String>) -> Result<()> {
        let mut context = context_guard!(self);
        let address = get_address_from_opt_or_context(&context, address)?;

        context.delete_data_entry(&address, key)?;
        Ok(())
    }

    /// Checks if a datastore entry exists for the current address (top of the call stack).
    ///
    /// # Arguments
    /// * key: string key of the datastore entry to retrieve
    ///
    /// # Returns
    /// true if the address exists and has the entry matching the provided key in its datastore, otherwise false
    ///
    /// [DeprecatedByNewRuntime] Replaced by `has_data_wasmv1`
    fn has_data(&self, key: &[u8]) -> Result<bool> {
        let context = context_guard!(self);
        let addr = context.get_current_address()?;
        Ok(context.has_data_entry(&addr, key))
    }

    /// Checks if a datastore entry exists for a given address.
    ///
    /// # Arguments
    /// * address: string representation of the address
    /// * key: string key of the datastore entry to retrieve
    ///
    /// # Returns
    /// true if the address exists and has the entry matching the provided key in its datastore, otherwise false
    ///
    /// [DeprecatedByNewRuntime] Replaced by `has_data_wasmv1`
    fn has_data_for(&self, address: &str, key: &[u8]) -> Result<bool> {
        let addr = massa_models::address::Address::from_str(address)?;
        let context = context_guard!(self);
        Ok(context.has_data_entry(&addr, key))
    }

    /// Checks if a datastore entry exists for a given address, or the current address if none is provided.
    ///
    /// # Arguments
    /// * address: string representation of the address
    /// * key: string key of the datastore entry to retrieve
    ///
    /// # Returns
    /// true if the address exists and has the entry matching the provided key in its datastore, otherwise false
    fn ds_entry_exists_wasmv1(&self, key: &[u8], address: Option<String>) -> Result<bool> {
        let context = context_guard!(self);
        let address = get_address_from_opt_or_context(&context, address)?;

        Ok(context.has_data_entry(&address, key))
    }

    /// Check whether or not the caller has write access in the current context
    ///
    /// # Returns
    /// true if the caller has write access
    fn caller_has_write_access(&self) -> Result<bool> {
        let context = context_guard!(self);
        let mut call_stack_iter = context.stack.iter().rev();
        let caller_owned_addresses = if let Some(last) = call_stack_iter.next() {
            if let Some(prev_to_last) = call_stack_iter.next() {
                prev_to_last.owned_addresses.clone()
            } else {
                last.owned_addresses.clone()
            }
        } else {
            return Err(anyhow!("empty stack"));
        };
        let current_address = context.get_current_address()?;
        Ok(caller_owned_addresses.contains(&current_address))
    }

    /// Returns bytecode of the current address
    ///
    /// [DeprecatedByNewRuntime] Replaced by `raw_get_bytecode_wasmv1`
    fn raw_get_bytecode(&self) -> Result<Vec<u8>> {
        let context = context_guard!(self);
        let address = context.get_current_address()?;
        match context.get_bytecode(&address) {
            Some(bytecode) => Ok(bytecode.0),
            _ => bail!("bytecode not found"),
        }
    }

    /// Returns bytecode of the target address
    ///
    /// [DeprecatedByNewRuntime] Replaced by `raw_get_bytecode_wasmv1`
    fn raw_get_bytecode_for(&self, address: &str) -> Result<Vec<u8>> {
        let context = context_guard!(self);
        let address = Address::from_str(address)?;
        match context.get_bytecode(&address) {
            Some(bytecode) => Ok(bytecode.0),
            _ => bail!("bytecode not found"),
        }
    }

    /// Returns bytecode of the target address, or the current address if not provided
    fn get_bytecode_wasmv1(&self, address: Option<String>) -> Result<Vec<u8>> {
        let context = context_guard!(self);
        let address = get_address_from_opt_or_context(&context, address)?;

        match context.get_bytecode(&address) {
            Some(bytecode) => Ok(bytecode.0),
            _ => bail!("bytecode not found"),
        }
    }

    /// Get the operation datastore keys (aka entries).
    /// Note that the datastore is only accessible to the initial caller level.
    ///
    /// # Returns
    /// A list of keys (keys are byte arrays)
    ///
    /// [DeprecatedByNewRuntime] Replaced by `get_op_keys_wasmv1`
    fn get_op_keys(&self, prefix_opt: Option<&[u8]>) -> Result<Vec<Vec<u8>>> {
        let prefix: &[u8] = prefix_opt.unwrap_or_default();

        // compute prefix range
        let prefix_range = get_prefix_bounds(prefix);
        let range_ref = (prefix_range.0.as_ref(), prefix_range.1.as_ref());

        let context = context_guard!(self);
        let stack = context.stack.last().ok_or_else(|| anyhow!("No stack"))?;
        let datastore = stack
            .operation_datastore
            .as_ref()
            .ok_or_else(|| anyhow!("No datastore in stack"))?;
        let keys = datastore
            .range::<Vec<u8>, _>(range_ref)
            .map(|(k, _v)| k.clone())
            .collect();
        Ok(keys)
    }

    /// Get the operation datastore keys (aka entries).
    /// Note that the datastore is only accessible to the initial caller level.
    ///
    /// # Returns
    /// A list of keys (keys are byte arrays) that match the given prefix
    fn get_op_keys_wasmv1(&self, prefix: &[u8]) -> Result<Vec<Vec<u8>>> {
        let prefix_range = get_prefix_bounds(prefix);
        let range_ref = (prefix_range.0.as_ref(), prefix_range.1.as_ref());

        let context = context_guard!(self);
        let stack = context.stack.last().ok_or_else(|| anyhow!("No stack"))?;
        let datastore = stack
            .operation_datastore
            .as_ref()
            .ok_or_else(|| anyhow!("No datastore in stack"))?;
        let keys = datastore
            .range::<Vec<u8>, _>(range_ref)
            .map(|(k, _v)| k.clone())
            .collect();
        Ok(keys)
    }

    /// Checks if an operation datastore entry exists in the operation datastore.
    /// Note that the datastore is only accessible to the initial caller level.
    ///
    /// # Arguments
    /// * key: byte array key of the datastore entry to retrieve
    ///
    /// # Returns
    /// true if the entry is matching the provided key in its operation datastore, otherwise false
    fn op_entry_exists(&self, key: &[u8]) -> Result<bool> {
        let context = context_guard!(self);
        let stack = context.stack.last().ok_or_else(|| anyhow!("No stack"))?;
        let datastore = stack
            .operation_datastore
            .as_ref()
            .ok_or_else(|| anyhow!("No datastore in stack"))?;
        let has_key = datastore.contains_key(key);
        Ok(has_key)
    }

    /// Gets an operation datastore value by key.
    /// Note that the datastore is only accessible to the initial caller level.
    ///
    /// # Arguments
    /// * key: byte array key of the datastore entry to retrieve
    ///
    /// # Returns
    /// The operation datastore value matching the provided key, if found, otherwise an error.
    fn get_op_data(&self, key: &[u8]) -> Result<Vec<u8>> {
        let context = context_guard!(self);
        let stack = context.stack.last().ok_or_else(|| anyhow!("No stack"))?;
        let datastore = stack
            .operation_datastore
            .as_ref()
            .ok_or_else(|| anyhow!("No datastore in stack"))?;
        let data = datastore
            .get(key)
            .cloned()
            .ok_or_else(|| anyhow!("Unknown key: {:?}", key));
        data
    }

    /// Hashes arbitrary data
    ///
    /// # Arguments
    /// * data: data bytes to hash
    ///
    /// # Returns
    /// The hash in bytes format
    fn hash(&self, data: &[u8]) -> Result<[u8; 32]> {
        Ok(massa_hash::Hash::compute_from(data).into_bytes())
    }

    /// Converts a public key to an address
    ///
    /// # Arguments
    /// * `public_key`: string representation of the public key
    ///
    /// # Returns
    /// The string representation of the resulting address
    fn address_from_public_key(&self, public_key: &str) -> Result<String> {
        let public_key = massa_signature::PublicKey::from_str(public_key)?;
        let addr = massa_models::address::Address::from_public_key(&public_key);
        Ok(addr.to_string())
    }

    fn validate_address(&self, address: &str) -> Result<bool> {
        Ok(massa_models::address::Address::from_str(address).is_ok())
    }

    /// Verifies a signature
    ///
    /// # Arguments
    /// * data: the data bytes that were signed
    /// * signature: string representation of the signature
    /// * public key: string representation of the public key to check against
    ///
    /// # Returns
    /// true if the signature verification succeeded, false otherwise
    fn signature_verify(&self, data: &[u8], signature: &str, public_key: &str) -> Result<bool> {
        let signature = match massa_signature::Signature::from_bs58_check(signature) {
            Ok(sig) => sig,
            Err(_) => return Ok(false),
        };
        let public_key = match massa_signature::PublicKey::from_str(public_key) {
            Ok(pubk) => pubk,
            Err(_) => return Ok(false),
        };
        let h = massa_hash::Hash::compute_from(data);
        Ok(public_key.verify_signature(&h, &signature).is_ok())
    }

    /// Verify an EVM signature
    ///
    /// Information:
    /// * Expects a SECP256K1 signature in full ETH format.
    ///   Format: (r, s, v) v will be ignored
    ///   Length: 65 bytes
    /// * Expects a public key in raw secp256k1 format.
    ///   Length: 64 bytes
    fn evm_signature_verify(
        &self,
        signature_: &[u8],
        message_: &[u8],
        public_key_: &[u8],
    ) -> Result<bool> {
        // check the signature length
        if signature_.len() != 65 {
            return Err(anyhow!("invalid signature length in evm_signature_verify"));
        }

        // parse the public key
        let public_key = libsecp256k1::PublicKey::parse_slice(
            public_key_,
            Some(libsecp256k1::PublicKeyFormat::Raw),
        )?;

        // build the message
        let prefix = format!("\x19Ethereum Signed Message:\n{}", message_.len());
        let to_hash = [prefix.as_bytes(), message_].concat();
        let full_hash = sha3::Keccak256::digest(to_hash);
        let message = libsecp256k1::Message::parse_slice(&full_hash)
            .expect("message could not be parsed from a hash slice");

        // parse the signature as being (r, s, v)
        // r is the R.x value of the signature's R point (32 bytes)
        // s is the signature proof for R.x (32 bytes)
        // v is a recovery parameter used to ease the signature verification (1 byte)
        // we ignore the recovery parameter here
        // see test_evm_verify for an example of its usage
        let signature = libsecp256k1::Signature::parse_standard_slice(&signature_[..64])?;

        // verify the signature
        Ok(libsecp256k1::verify(&message, &signature, &public_key))
    }

    /// Keccak256 hash function
    fn hash_keccak256(&self, bytes: &[u8]) -> Result<[u8; 32]> {
        Ok(sha3::Keccak256::digest(bytes).into())
    }

    /// Get an EVM address from a raw secp256k1 public key (64 bytes).
    /// Address is the last 20 bytes of the hash of the public key.
    fn evm_get_address_from_pubkey(&self, public_key_: &[u8]) -> Result<Vec<u8>> {
        // parse the public key
        let public_key = libsecp256k1::PublicKey::parse_slice(
            public_key_,
            Some(libsecp256k1::PublicKeyFormat::Raw),
        )?;

        // compute the hash of the public key
        let hash = sha3::Keccak256::digest(public_key.serialize());

        // ignore the first 12 bytes of the hash
        let address = hash[12..].to_vec();

        // return the address (last 20 bytes of the hash)
        Ok(address)
    }

    /// Get a raw secp256k1 public key from an EVM signature and the signed hash.
    fn evm_get_pubkey_from_signature(&self, hash_: &[u8], signature_: &[u8]) -> Result<Vec<u8>> {
        // check the signature length
        if signature_.len() != 65 {
            return Err(anyhow!(
                "invalid signature length in evm_get_pubkey_from_signature"
            ));
        }

        // parse the message
        let message = libsecp256k1::Message::parse_slice(hash_).unwrap();

        // parse the signature as being (r, s, v) use only r and s
        let signature = libsecp256k1::Signature::parse_standard_slice(&signature_[..64]).unwrap();

        // parse v as a recovery id
        let recovery_id = libsecp256k1::RecoveryId::parse_rpc(signature_[64]).unwrap();

        // recover the public key
        let recovered = libsecp256k1::recover(&message, &signature, &recovery_id).unwrap();

        // return its serialized value
        Ok(recovered.serialize().to_vec())
    }

    // Return true if the address is a User address, false if it is an SC address.
    fn is_address_eoa(&self, address_: &str) -> Result<bool> {
        let address = Address::from_str(address_)?;
        Ok(matches!(address, Address::User(..)))
    }

    /// Transfer coins from the current address (top of the call stack) towards a target address.
    ///
    /// # Arguments
    /// * `to_address`: string representation of the address to which the coins are sent
    /// * `raw_amount`: raw representation (no decimal factor) of the amount of coins to transfer
    ///
    /// [DeprecatedByNewRuntime] Replaced by `transfer_coins_wasmv1`
    fn transfer_coins(&self, to_address: &str, raw_amount: u64) -> Result<()> {
        let to_address = Address::from_str(to_address)?;
        let amount = Amount::from_raw(raw_amount);
        let mut context = context_guard!(self);
        let from_address = context.get_current_address()?;
        context.transfer_coins(Some(from_address), Some(to_address), amount, true)?;
        Ok(())
    }

    /// Transfer coins from a given address towards a target address.
    ///
    /// # Arguments
    /// * `from_address`: string representation of the address that is sending the coins
    /// * `to_address`: string representation of the address to which the coins are sent
    /// * `raw_amount`: raw representation (no decimal factor) of the amount of coins to transfer
    ///
    /// [DeprecatedByNewRuntime] Replaced by `transfer_coins_wasmv1`
    fn transfer_coins_for(
        &self,
        from_address: &str,
        to_address: &str,
        raw_amount: u64,
    ) -> Result<()> {
        let from_address = Address::from_str(from_address)?;
        let to_address = Address::from_str(to_address)?;
        let amount = Amount::from_raw(raw_amount);
        let mut context = context_guard!(self);
        context.transfer_coins(Some(from_address), Some(to_address), amount, true)?;
        Ok(())
    }

    /// Transfer coins from a given address (or the current address if not specified) towards a target address.
    ///
    /// # Arguments
    /// * `to_address`: string representation of the address to which the coins are sent
    /// * `raw_amount`: raw representation (no decimal factor) of the amount of coins to transfer
    /// * `from_address`: string representation of the address that is sending the coins
    fn transfer_coins_wasmv1(
        &self,
        to_address: String,
        raw_amount: NativeAmount,
        from_address: Option<String>,
    ) -> Result<()> {
        let to_address = Address::from_str(&to_address)?;
        let amount = amount_from_native_amount(&raw_amount)?;

        let mut context = context_guard!(self);
        let from_address = match from_address {
            Some(from_address) => Address::from_str(&from_address)?,
            None => context.get_current_address()?,
        };
        context.transfer_coins(Some(from_address), Some(to_address), amount, true)?;
        Ok(())
    }

    /// Returns the list of owned addresses (top of the call stack).
    /// Those addresses are the ones the current execution context has write access to,
    /// typically it includes the current address itself,
    /// but also the ones that were created previously by the current call to allow initializing them.
    ///
    /// # Returns
    /// A vector with the string representation of each owned address.
    /// Note that the ordering of this vector is deterministic and conserved.
    fn get_owned_addresses(&self) -> Result<Vec<String>> {
        Ok(context_guard!(self)
            .get_current_owned_addresses()?
            .into_iter()
            .map(|addr| addr.to_string())
            .collect())
    }

    /// Returns the addresses in the call stack, from the bottom to the top.
    ///
    /// # Returns
    /// A vector with the string representation of each call stack address.
    fn get_call_stack(&self) -> Result<Vec<String>> {
        Ok(context_guard!(self)
            .get_call_stack()
            .into_iter()
            .map(|addr| addr.to_string())
            .collect())
    }

    /// Gets the amount of coins that have been transferred at the beginning of the call.
    /// See the `init_call` method.
    ///
    /// # Returns
    /// The raw representation (no decimal factor) of the amount of coins
    ///
    /// [DeprecatedByNewRuntime] Replaced by `get_call_coins_wasmv1`
    fn get_call_coins(&self) -> Result<u64> {
        Ok(context_guard!(self).get_current_call_coins()?.to_raw())
    }

    /// Gets the amount of coins that have been transferred at the beginning of the call.
    /// See the `init_call` method.
    ///
    /// # Returns
    /// The amount of coins
    fn get_call_coins_wasmv1(&self) -> Result<NativeAmount> {
        let amount = context_guard!(self).get_current_call_coins()?;
        Ok(amount_to_native_amount(&amount))
    }

    /// Emits an execution event to be stored.
    ///
    /// # Arguments:
    /// data: the string data that is the payload of the event
    ///
    /// [DeprecatedByNewRuntime] Replaced by `get_current_slot`
    fn generate_event(&self, data: String) -> Result<()> {
        if data.len() > self.config.max_event_size {
            bail!("Event data size is too large");
        };

        let mut context = context_guard!(self);
        let event = context.event_create(data, false);
        context.event_emit(event);
        Ok(())
    }

    /// Emits an execution event to be stored.
    ///
    /// # Arguments:
    /// data: the bytes_array data that is the payload of the event
    fn generate_event_wasmv1(&self, data: Vec<u8>) -> Result<()> {
        if data.len() > self.config.max_event_size {
            bail!("Event data size is too large");
        };

        let data_str = String::from_utf8(data.clone()).unwrap_or(format!("{:?}", data));
        let mut context = context_guard!(self);
        let event = context.event_create(data_str, false);
        context.event_emit(event);

        Ok(())
    }

    /// Returns the current time (millisecond UNIX timestamp)
    /// Note that in order to ensure determinism, this is actually the time of the context slot.
    fn get_time(&self) -> Result<u64> {
        let slot = context_guard!(self).slot;
        let ts = get_block_slot_timestamp(
            self.config.thread_count,
            self.config.t0,
            self.config.genesis_timestamp,
            slot,
        )?;
        Ok(ts.as_millis())
    }

    /// Returns a pseudo-random deterministic `i64` number
    ///
    /// # Warning
    /// This random number generator is unsafe:
    /// it can be both predicted and manipulated before the execution
    ///
    /// [DeprecatedByNewRuntime] Replaced by `unsafe_random_wasmv1`
    fn unsafe_random(&self) -> Result<i64> {
        let distr = rand::distributions::Uniform::new_inclusive(i64::MIN, i64::MAX);
        Ok(context_guard!(self).unsafe_rng.sample(distr))
    }

    /// Returns a pseudo-random deterministic `f64` number
    ///
    /// # Warning
    /// This random number generator is unsafe:
    /// it can be both predicted and manipulated before the execution
    ///
    /// [DeprecatedByNewRuntime] Replaced by `unsafe_random_wasmv1`
    fn unsafe_random_f64(&self) -> Result<f64> {
        let distr = rand::distributions::Uniform::new(0f64, 1f64);
        Ok(context_guard!(self).unsafe_rng.sample(distr))
    }

    /// Returns a pseudo-random deterministic byte array, with the given number of bytes
    ///
    /// # Warning
    /// This random number generator is unsafe:
    /// it can be both predicted and manipulated before the execution
    fn unsafe_random_wasmv1(&self, num_bytes: u64) -> Result<Vec<u8>> {
        let mut arr = vec![0u8; num_bytes as usize];
        context_guard!(self).unsafe_rng.try_fill_bytes(&mut arr)?;
        Ok(arr)
    }

    /// Adds an asynchronous message to the context speculative asynchronous pool
    ///
    /// # Arguments
    /// * `target_address`: Destination address hash in format string
    /// * `target_function`: Name of the message handling function
    /// * `validity_start`: Tuple containing the period and thread of the validity start slot
    /// * `validity_end`: Tuple containing the period and thread of the validity end slot
    /// * `max_gas`: Maximum gas for the message execution
    /// * `fee`: Fee to pay
    /// * `raw_coins`: Coins given by the sender
    /// * `data`: Message data
    fn send_message(
        &self,
        target_address: &str,
        target_function: &str,
        validity_start: (u64, u8),
        validity_end: (u64, u8),
        max_gas: u64,
        raw_fee: u64,
        raw_coins: u64,
        data: &[u8],
        filter: Option<(&str, Option<&[u8]>)>,
    ) -> Result<()> {
        if validity_start.1 >= self.config.thread_count {
            bail!("validity start thread exceeds the configuration thread count")
        }
        if validity_end.1 >= self.config.thread_count {
            bail!("validity end thread exceeds the configuration thread count")
        }
        let target_addr = Address::from_str(target_address)?;

        // check that the target address is an SC address
        if !matches!(target_addr, Address::SC(..)) {
            bail!("target address is not a smart contract address")
        }

        // Length verifications
        if target_function.len() > self.config.max_function_length as usize {
            bail!("Function name is too large");
        }
        if data.len() > self.config.max_parameter_length as usize {
            bail!("Parameter size is too large");
        }

        let mut execution_context = context_guard!(self);
        let emission_slot = execution_context.slot;
        let emission_index = execution_context.created_message_index;
        let sender = execution_context.get_current_address()?;
        let coins = Amount::from_raw(raw_coins);
        execution_context.transfer_coins(Some(sender), None, coins, true)?;
        let fee = Amount::from_raw(raw_fee);
        execution_context.transfer_coins(Some(sender), None, fee, true)?;
        execution_context.push_new_message(AsyncMessage::new(
            emission_slot,
            emission_index,
            sender,
            target_addr,
            target_function.to_string(),
            max_gas,
            fee,
            coins,
            Slot::new(validity_start.0, validity_start.1),
            Slot::new(validity_end.0, validity_end.1),
            data.to_vec(),
            filter
                .map(|(addr, key)| {
                    let datastore_key = key.map(|k| k.to_vec());
                    if let Some(ref k) = datastore_key {
                        if k.len() > MAX_DATASTORE_KEY_LENGTH as usize {
                            bail!("datastore key is too long")
                        }
                    }
                    Ok::<AsyncMessageTrigger, _>(AsyncMessageTrigger {
                        address: Address::from_str(addr)?,
                        datastore_key,
                    })
                })
                .transpose()?,
            None,
        ));
        execution_context.created_message_index += 1;
        Ok(())
    }

    // Returns the operation id that originated the current execution if there is one
    fn get_origin_operation_id(&self) -> Result<Option<String>> {
        let operation_id = context_guard!(self)
            .origin_operation_id
            .map(|op_id| op_id.to_string());
        Ok(operation_id)
    }

    /// Returns the period of the current execution slot
    ///
    /// [DeprecatedByNewRuntime] Replaced by `get_current_slot`
    fn get_current_period(&self) -> Result<u64> {
        let slot = context_guard!(self).slot;
        Ok(slot.period)
    }

    /// Returns the thread of the current execution slot
    ///
    /// [DeprecatedByNewRuntime] Replaced by `get_current_slot`
    fn get_current_thread(&self) -> Result<u8> {
        let slot = context_guard!(self).slot;
        Ok(slot.thread)
    }

    /// Returns the current execution slot
    fn get_current_slot(&self) -> Result<massa_proto_rs::massa::model::v1::Slot> {
        let slot_models = context_guard!(self).slot;
        Ok(slot_models.into())
    }

    /// Sets the bytecode of the current address
    ///
    /// [DeprecatedByNewRuntime] Replaced by `raw_set_bytecode_wasmv1`
    fn raw_set_bytecode(&self, bytecode: &[u8]) -> Result<()> {
        let mut execution_context = context_guard!(self);
        let address = execution_context.get_current_address()?;
        match execution_context.set_bytecode(&address, Bytecode(bytecode.to_vec())) {
            Ok(()) => Ok(()),
            Err(err) => bail!("couldn't set address {} bytecode: {}", address, err),
        }
    }

    /// Sets the bytecode of an arbitrary address.
    /// Fails if the address does not exist, is an user address, or if the context doesn't have write access rights on it.
    ///
    /// [DeprecatedByNewRuntime] Replaced by `raw_set_bytecode_wasmv1`
    fn raw_set_bytecode_for(&self, address: &str, bytecode: &[u8]) -> Result<()> {
        let address: Address = massa_models::address::Address::from_str(address)?;
        let mut execution_context = context_guard!(self);
        match execution_context.set_bytecode(&address, Bytecode(bytecode.to_vec())) {
            Ok(()) => Ok(()),
            Err(err) => bail!("couldn't set address {} bytecode: {}", address, err),
        }
    }

    /// Sets the bytecode of an arbitrary address, or the current address if not provided.
    /// Fails if the address does not exist, is an user address, or if the context doesn't have write access rights on it.
    fn set_bytecode_wasmv1(&self, bytecode: &[u8], address: Option<String>) -> Result<()> {
        let mut context = context_guard!(self);
        let address = get_address_from_opt_or_context(&context, address)?;

        match context.set_bytecode(&address, Bytecode(bytecode.to_vec())) {
            Ok(()) => Ok(()),
            Err(err) => bail!("couldn't set address {} bytecode: {}", address, err),
        }
    }

    /// Hashes givens byte array with sha256
    ///
    /// # Arguments
    /// * bytes: byte array to hash
    ///
    /// # Returns
    /// The byte array of the resulting hash
    fn hash_sha256(&self, bytes: &[u8]) -> Result<[u8; 32]> {
        let mut hasher = Sha256::new();
        hasher.update(bytes);
        let hash = hasher.finalize().into();
        Ok(hash)
    }

    /// Hashes givens byte array with blake3
    ///
    /// # Arguments
    /// * bytes: byte array to hash
    ///
    /// # Returns
    /// The byte array of the resulting hash
    fn hash_blake3(&self, bytes: &[u8]) -> Result<[u8; 32]> {
        Ok(blake3::hash(bytes).into())
    }

    #[allow(unused_variables)]
    fn init_call_wasmv1(&self, address: &str, raw_coins: NativeAmount) -> Result<Vec<u8>> {
        // get target address
        let to_address = Address::from_str(address)?;

        // check that the target address is an SC address
        if !matches!(to_address, Address::SC(..)) {
            bail!("called address {} is not an SC address", to_address);
        }

        // write-lock context
        let mut context = context_guard!(self);

        // get target bytecode
        let bytecode = match context.get_bytecode(&to_address) {
            Some(bytecode) => bytecode,
            None => bail!("bytecode not found for address {}", to_address),
        };

        // get caller address
        let from_address = match context.stack.last() {
            Some(addr) => addr.address,
            _ => bail!("failed to read call stack current address"),
        };

        // transfer coins from caller to target address
        let coins = amount_from_native_amount(&raw_coins)?;
        // note: rights are not checked here we checked that to_address is an SC address above
        // and we know that the sender is at the top of the call stack
        if let Err(err) = context.transfer_coins(Some(from_address), Some(to_address), coins, false)
        {
            bail!(
                "error transferring {} coins from {} to {}: {}",
                coins,
                from_address,
                to_address,
                err
            );
        }

        // push a new call stack element on top of the current call stack
        context.stack.push(ExecutionStackElement {
            address: to_address,
            coins,
            owned_addresses: vec![to_address],
            operation_datastore: None,
        });

        // return the target bytecode
        Ok(bytecode.0)
    }

    /// Returns a NativeAmount from a string
    fn native_amount_from_str_wasmv1(&self, amount: &str) -> Result<NativeAmount> {
        let amount = Amount::from_str(amount).map_err(|err| anyhow!(format!("{}", err)))?;
        Ok(amount_to_native_amount(&amount))
    }

    /// Returns a string from a NativeAmount
    fn native_amount_to_string_wasmv1(&self, amount: &NativeAmount) -> Result<String> {
        let amount = amount_from_native_amount(amount)
            .map_err(|err| anyhow!(format!("Couldn't convert native amount to Amount: {}", err)))?;
        Ok(amount.to_string())
    }

    /// Checks if the given native amount is valid
    fn check_native_amount_wasmv1(&self, amount: &NativeAmount) -> Result<bool> {
        Ok(amount_from_native_amount(amount).is_ok())
    }

    /// Adds two native amounts, saturating at the numeric bounds instead of overflowing.
    fn add_native_amount_wasmv1(
        &self,
        amount1: &NativeAmount,
        amount2: &NativeAmount,
    ) -> Result<NativeAmount> {
        let amount1 = amount_from_native_amount(amount1)?;
        let amount2 = amount_from_native_amount(amount2)?;
        let sum = amount1.saturating_add(amount2);
        Ok(amount_to_native_amount(&sum))
    }

    /// Subtracts two native amounts, saturating at the numeric bounds instead of overflowing.
    fn sub_native_amount_wasmv1(
        &self,
        amount1: &NativeAmount,
        amount2: &NativeAmount,
    ) -> Result<NativeAmount> {
        let amount1 = amount_from_native_amount(amount1)?;
        let amount2 = amount_from_native_amount(amount2)?;
        let sub = amount1.saturating_sub(amount2);
        Ok(amount_to_native_amount(&sub))
    }

    /// Multiplies a native amount by a factor, saturating at the numeric bounds instead of overflowing.
    fn scalar_mul_native_amount_wasmv1(
        &self,
        amount: &NativeAmount,
        factor: u64,
    ) -> Result<NativeAmount> {
        let amount = amount_from_native_amount(amount)?;
        let mul = amount.saturating_mul_u64(factor);
        Ok(amount_to_native_amount(&mul))
    }

    /// Divides a native amount by a divisor, return an error if the divisor is 0.
    fn scalar_div_rem_native_amount_wasmv1(
        &self,
        dividend: &NativeAmount,
        divisor: u64,
    ) -> Result<(NativeAmount, NativeAmount)> {
        let dividend = amount_from_native_amount(dividend)?;

        let quotient = dividend
            .checked_div_u64(divisor)
            .ok_or_else(|| anyhow!(format!("Couldn't div_rem native amount")))?;
        // we can unwrap, we
        let remainder = dividend
            .checked_rem_u64(divisor)
            .ok_or_else(|| anyhow!(format!("Couldn't checked_rem_u64 native amount")))?;

        Ok((
            amount_to_native_amount(&quotient),
            amount_to_native_amount(&remainder),
        ))
    }

    /// Divides a native amount by a divisor, return an error if the divisor is 0.
    fn div_rem_native_amount_wasmv1(
        &self,
        dividend: &NativeAmount,
        divisor: &NativeAmount,
    ) -> Result<(u64, NativeAmount)> {
        let dividend = amount_from_native_amount(dividend)?;
        let divisor = amount_from_native_amount(divisor)?;

        let quotient = dividend
            .checked_div(divisor)
            .ok_or_else(|| anyhow!(format!("Couldn't div_rem native amount")))?;

        let remainder = dividend
            .checked_rem(&divisor)
            .ok_or_else(|| anyhow!(format!("Couldn't checked_rem native amount")))?;
        let remainder = amount_to_native_amount(&remainder);

        Ok((quotient, remainder))
    }

    fn base58_check_to_bytes_wasmv1(&self, s: &str) -> Result<Vec<u8>> {
        bs58::decode(s)
            .with_check(None)
            .into_vec()
            .map_err(|err| anyhow!(format!("bs58 parsing error: {}", err)))
    }

    fn bytes_to_base58_check_wasmv1(&self, data: &[u8]) -> String {
        bs58::encode(data).with_check().into_string()
    }

    fn check_address_wasmv1(&self, to_check: &str) -> Result<bool> {
        Ok(Address::from_str(to_check).is_ok())
    }

    fn check_pubkey_wasmv1(&self, to_check: &str) -> Result<bool> {
        Ok(PublicKey::from_str(to_check).is_ok())
    }

    fn check_signature_wasmv1(&self, to_check: &str) -> Result<bool> {
        Ok(Signature::from_str(to_check).is_ok())
    }

    fn get_address_category_wasmv1(&self, to_check: &str) -> Result<AddressCategory> {
        let addr = Address::from_str(to_check)?;
        match addr {
            Address::User(_) => Ok(AddressCategory::ScAddress),
            Address::SC(_) => Ok(AddressCategory::UserAddress),
            #[allow(unreachable_patterns)]
            _ => Ok(AddressCategory::Unspecified),
        }
    }

    fn get_address_version_wasmv1(&self, address: &str) -> Result<u64> {
        let address = Address::from_str(address)?;
        match address {
            Address::User(UserAddress::UserAddressV0(_)) => Ok(0),
            // Address::User(UserAddress::UserAddressV1(_)) => Ok(1),
            Address::SC(SCAddress::SCAddressV0(_)) => Ok(0),
            // Address::SC(SCAddress::SCAddressV1(_)) => Ok(1),
            #[allow(unreachable_patterns)]
            _ => bail!("Unknown address version"),
        }
    }

    fn get_pubkey_version_wasmv1(&self, pubkey: &str) -> Result<u64> {
        let pubkey = PublicKey::from_str(pubkey)?;
        match pubkey {
            PublicKey::PublicKeyV0(_) => Ok(0),
            #[allow(unreachable_patterns)]
            _ => bail!("Unknown pubkey version"),
        }
    }

    fn get_signature_version_wasmv1(&self, signature: &str) -> Result<u64> {
        let signature = Signature::from_str(signature)?;
        match signature {
            Signature::SignatureV0(_) => Ok(0),
            #[allow(unreachable_patterns)]
            _ => bail!("Unknown signature version"),
        }
    }

    fn checked_add_native_time_wasmv1(
        &self,
        time1: &NativeTime,
        time2: &NativeTime,
    ) -> Result<NativeTime> {
        let time1 = massa_time_from_native_time(time1)?;
        let time2 = massa_time_from_native_time(time2)?;
        let sum = time1.checked_add(time2)?;
        Ok(massa_time_to_native_time(&sum))
    }

    fn checked_sub_native_time_wasmv1(
        &self,
        time1: &NativeTime,
        time2: &NativeTime,
    ) -> Result<NativeTime> {
        let time1 = massa_time_from_native_time(time1)?;
        let time2 = massa_time_from_native_time(time2)?;
        let sub = time1.checked_sub(time2)?;
        Ok(massa_time_to_native_time(&sub))
    }

    fn checked_mul_native_time_wasmv1(&self, time: &NativeTime, factor: u64) -> Result<NativeTime> {
        let time1 = massa_time_from_native_time(time)?;
        let mul = time1.checked_mul(factor)?;
        Ok(massa_time_to_native_time(&mul))
    }

    fn checked_scalar_div_native_time_wasmv1(
        &self,
        dividend: &NativeTime,
        divisor: u64,
    ) -> Result<(NativeTime, NativeTime)> {
        let dividend = massa_time_from_native_time(dividend)?;

        let quotient = dividend
            .checked_div_u64(divisor)
            .or_else(|_| bail!(format!("Couldn't div_rem native time")))?;
        let remainder = dividend
            .checked_rem_u64(divisor)
            .or_else(|_| bail!(format!("Couldn't checked_rem_u64 native time")))?;

        Ok((
            massa_time_to_native_time(&quotient),
            massa_time_to_native_time(&remainder),
        ))
    }

    fn checked_div_native_time_wasmv1(
        &self,
        dividend: &NativeTime,
        divisor: &NativeTime,
    ) -> Result<(u64, NativeTime)> {
        let dividend = massa_time_from_native_time(dividend)?;
        let divisor = massa_time_from_native_time(divisor)?;

        let quotient = dividend
            .checked_div_time(divisor)
            .or_else(|_| bail!(format!("Couldn't div_rem native time")))?;

        let remainder = dividend
            .checked_rem_time(divisor)
            .or_else(|_| bail!(format!("Couldn't checked_rem native time")))?;
        let remainder = massa_time_to_native_time(&remainder);

        Ok((quotient, remainder))
    }

    fn compare_address_wasmv1(&self, left: &str, right: &str) -> Result<ComparisonResult> {
        let left = Address::from_str(left)?;
        let right = Address::from_str(right)?;

        let res = match left.cmp(&right) {
            std::cmp::Ordering::Less => ComparisonResult::Lower,
            std::cmp::Ordering::Equal => ComparisonResult::Equal,
            std::cmp::Ordering::Greater => ComparisonResult::Greater,
        };

        Ok(res)
    }

    fn compare_native_amount_wasmv1(
        &self,
        left: &NativeAmount,
        right: &NativeAmount,
    ) -> Result<ComparisonResult> {
        let left = amount_from_native_amount(left)?;
        let right = amount_from_native_amount(right)?;

        let res = match left.cmp(&right) {
            std::cmp::Ordering::Less => ComparisonResult::Lower,
            std::cmp::Ordering::Equal => ComparisonResult::Equal,
            std::cmp::Ordering::Greater => ComparisonResult::Greater,
        };

        Ok(res)
    }

    fn compare_native_time_wasmv1(
        &self,
        left: &NativeTime,
        right: &NativeTime,
    ) -> Result<ComparisonResult> {
        let left = massa_time_from_native_time(left)?;
        let right = massa_time_from_native_time(right)?;

        let res = match left.cmp(&right) {
            std::cmp::Ordering::Less => ComparisonResult::Lower,
            std::cmp::Ordering::Equal => ComparisonResult::Equal,
            std::cmp::Ordering::Greater => ComparisonResult::Greater,
        };

        Ok(res)
    }

    fn compare_pub_key_wasmv1(&self, left: &str, right: &str) -> Result<ComparisonResult> {
        let left = PublicKey::from_str(left)?;
        let right = PublicKey::from_str(right)?;

        let res = match left.cmp(&right) {
            std::cmp::Ordering::Less => ComparisonResult::Lower,
            std::cmp::Ordering::Equal => ComparisonResult::Equal,
            std::cmp::Ordering::Greater => ComparisonResult::Greater,
        };

        Ok(res)
    }
}

#[cfg(test)]
mod tests {
    use super::*;
    use massa_models::address::Address;
    use massa_signature::KeyPair;

    // Tests the get_keys_wasmv1 interface method used by the updated get_keys abi.
    #[test]
    fn test_get_keys() {
        let sender_addr = Address::from_public_key(&KeyPair::generate(0).unwrap().get_public_key());
        let interface = InterfaceImpl::new_default(sender_addr, None);

        interface
            .set_ds_value_wasmv1(b"k1", b"v1", Some(sender_addr.to_string()))
            .unwrap();
        interface
            .set_ds_value_wasmv1(b"k2", b"v2", Some(sender_addr.to_string()))
            .unwrap();
        interface
            .set_ds_value_wasmv1(b"l3", b"v3", Some(sender_addr.to_string()))
            .unwrap();

        let keys = interface.get_ds_keys_wasmv1(b"k", None).unwrap();

        assert_eq!(keys.len(), 2);
        assert!(keys.contains(b"k1".as_slice()));
        assert!(keys.contains(b"k2".as_slice()));
    }

    // Tests the get_op_keys_wasmv1 interface method used by the updated get_op_keys abi.
    #[test]
    fn test_get_op_keys() {
        let sender_addr = Address::from_public_key(&KeyPair::generate(0).unwrap().get_public_key());

        let mut operation_datastore = Datastore::new();
        operation_datastore.insert(b"k1".to_vec(), b"v1".to_vec());
        operation_datastore.insert(b"k2".to_vec(), b"v2".to_vec());
        operation_datastore.insert(b"l3".to_vec(), b"v3".to_vec());

        let interface = InterfaceImpl::new_default(sender_addr, Some(operation_datastore));

        let op_keys = interface.get_op_keys_wasmv1(b"k").unwrap();

        assert_eq!(op_keys.len(), 2);
        assert!(op_keys.contains(&b"k1".to_vec()));
        assert!(op_keys.contains(&b"k2".to_vec()));
    }

    #[test]
    fn test_native_amount() {
        let sender_addr = Address::from_public_key(&KeyPair::generate(0).unwrap().get_public_key());
        let interface = InterfaceImpl::new_default(sender_addr, None);

        let amount1 = interface.native_amount_from_str_wasmv1("100").unwrap();
        let amount2 = interface.native_amount_from_str_wasmv1("100").unwrap();
        let amount3 = interface.native_amount_from_str_wasmv1("200").unwrap();

        let sum = interface
            .add_native_amount_wasmv1(&amount1, &amount2)
            .unwrap();

        assert_eq!(amount3, sum);
        println!(
            "sum: {}",
            interface.native_amount_to_string_wasmv1(&sum).unwrap()
        );
        assert_eq!(
            "200",
            interface.native_amount_to_string_wasmv1(&sum).unwrap()
        );

        let diff = interface.sub_native_amount_wasmv1(&sum, &amount2).unwrap();
        assert_eq!(amount1, diff);

        let amount4 = NativeAmount {
            mantissa: 1,
            scale: 9,
        };

        let is_valid = interface.check_native_amount_wasmv1(&amount4).unwrap();
        assert!(is_valid);

        let mul = interface
            .scalar_mul_native_amount_wasmv1(&amount1, 2)
            .unwrap();
        assert_eq!(mul, amount3);

        let (quotient, remainder) = interface
            .scalar_div_rem_native_amount_wasmv1(&amount1, 2)
            .unwrap();
        let quotient_res_50 = interface.native_amount_from_str_wasmv1("50").unwrap();
        let remainder_res_0 = interface.native_amount_from_str_wasmv1("0").unwrap();
        assert_eq!(quotient, quotient_res_50);
        assert_eq!(remainder, remainder_res_0);

        let (quotient, remainder) = interface
            .scalar_div_rem_native_amount_wasmv1(&amount1, 3)
            .unwrap();
        let verif_div = interface
            .scalar_mul_native_amount_wasmv1(&quotient, 3)
            .unwrap();
        let verif_dif = interface
            .add_native_amount_wasmv1(&verif_div, &remainder)
            .unwrap();
        assert_eq!(verif_dif, amount1);

        let amount5 = interface.native_amount_from_str_wasmv1("2").unwrap();
        let (quotient, remainder) = interface
            .div_rem_native_amount_wasmv1(&amount1, &amount5)
            .unwrap();
        assert_eq!(quotient, 50);
        assert_eq!(remainder, remainder_res_0);

        let amount6 = interface.native_amount_from_str_wasmv1("3").unwrap();
        let (quotient, remainder) = interface
            .div_rem_native_amount_wasmv1(&amount1, &amount6)
            .unwrap();
        let verif_div = interface
            .scalar_mul_native_amount_wasmv1(&amount6, quotient)
            .unwrap();
        let verif_dif = interface
            .add_native_amount_wasmv1(&verif_div, &remainder)
            .unwrap();
        assert_eq!(verif_dif, amount1);
    }

    #[test]
    fn test_base58_check_to_form() {
        let sender_addr = Address::from_public_key(&KeyPair::generate(0).unwrap().get_public_key());
        let interface = InterfaceImpl::new_default(sender_addr, None);

        let data = "helloworld";
        let encoded = interface.bytes_to_base58_check_wasmv1(data.as_bytes());
        let decoded = interface.base58_check_to_bytes_wasmv1(&encoded).unwrap();

        assert_eq!(data.as_bytes(), decoded);
    }
    #[test]
    fn test_comparison_function() {
        let sender_addr = Address::from_public_key(&KeyPair::generate(0).unwrap().get_public_key());
        let interface = InterfaceImpl::new_default(sender_addr, None);

        // address
        let addr1 =
            Address::from_public_key(&KeyPair::generate(0).unwrap().get_public_key()).to_string();
        let addr2 =
            Address::from_public_key(&KeyPair::generate(0).unwrap().get_public_key()).to_string();

        let cmp_res = interface.compare_address_wasmv1(&addr1, &addr1).unwrap();
        println!("compare_address_wasmv1(: {}", cmp_res.as_str_name());
        assert_eq!(
            cmp_res,
            ComparisonResult::Equal,
            "  > Error: compare_address_wasmv1((addr1, addr1) should return EQUAL"
        );

        let cmp_res1 = interface.compare_address_wasmv1(&addr1, &addr2).unwrap();
        println!(
            "compare_address_wasmv1((addr1, addr2): {}",
            cmp_res1.as_str_name()
        );

        let cmp_res2 = interface.compare_address_wasmv1(&addr2, &addr1).unwrap();
        println!(
            "compare_address_wasmv1((addr2, addr1): {}",
            cmp_res2.as_str_name()
        );

        if cmp_res1 == ComparisonResult::Lower {
            assert_eq!(
                cmp_res2,
                ComparisonResult::Greater,
                "  > Error: compare_address_wasmv1((addr2, addr1) should return GREATER"
            );
        } else if cmp_res1 == ComparisonResult::Greater {
            assert_eq!(
                cmp_res2,
                ComparisonResult::Lower,
                "  > Error: compare_address_wasmv1((addr2, addr1) should return LOWER"
            );
        } else {
            assert_eq!(
                cmp_res1, cmp_res2,
                "  > Error: compare_address_wasmv1((addr2, addr1) should return EQUAL"
            );
        }

        //amount
        let amount1 = interface.native_amount_from_str_wasmv1("1").unwrap();
        let amount2 = interface.native_amount_from_str_wasmv1("2").unwrap();
        println!("do some compare with amount1 = 1, amount2 = 2");

        let cmp_res = interface
            .compare_native_amount_wasmv1(&amount1, &amount1)
            .unwrap();
        println!(
            "compare_native_amount_wasmv1(amount1, amount1): {}",
            cmp_res.as_str_name()
        );
        assert_eq!(
            cmp_res,
            ComparisonResult::Equal,
            "  > Error: compare_native_amount_wasmv1(amount1, amount1) should return EQUAL"
        );

        let cmp_res = interface
            .compare_native_amount_wasmv1(&amount1, &amount2)
            .unwrap();
        println!(
            "compare_native_amount_wasmv1(amount1, amount2): {}",
            cmp_res.as_str_name()
        );
        assert_eq!(
            cmp_res,
            ComparisonResult::Lower,
            "  > Error: compare_native_amount_wasmv1(amount1, amount2) should return LOWER"
        );

        let cmp_res = interface
            .compare_native_amount_wasmv1(&amount2, &amount1)
            .unwrap();
        println!(
            "compare_native_amount_wasmv1(amount2, amount1): {}",
            cmp_res.as_str_name()
        );
        assert_eq!(
            cmp_res,
            ComparisonResult::Greater,
            "  > Error: compare_native_amount_wasmv1(amount2, amount1) should return GREATER"
        );

        //time
        let time1 = massa_time_to_native_time(&MassaTime::from_millis(1));
        let time2 = massa_time_to_native_time(&MassaTime::from_millis(2));
        println!(
            "do some compare with time1 = {}, time2 = {}",
            time1.milliseconds, time2.milliseconds
        );

        let cmp_res = interface
            .compare_native_time_wasmv1(&time1, &time1)
            .unwrap();
        println!(
            "compare_native_time_wasmv1(time1, time1): {}",
            cmp_res.as_str_name()
        );
        assert_eq!(
            cmp_res,
            ComparisonResult::Equal,
            "  > Error:compare_native_time_wasmv1(time1, time1) should return EQUAL"
        );

        let cmp_res = interface
            .compare_native_time_wasmv1(&time1, &time2)
            .unwrap();
        println!(
            "compare_native_time_wasmv1(time1, time2): {}",
            cmp_res.as_str_name()
        );
        assert_eq!(
            cmp_res,
            ComparisonResult::Lower,
            "  > Error: compare_native_time_wasmv1(time1, time2) should return LOWER"
        );

        let cmp_res = interface
            .compare_native_time_wasmv1(&time2, &time1)
            .unwrap();
        println!(
            "compare_native_time_wasmv1(time2, time1): {}",
            cmp_res.as_str_name()
        );
        assert_eq!(
            cmp_res,
            ComparisonResult::Greater,
            "  > Error: compare_native_time_wasmv1(time2, time1) should return GREATER"
        );

        //pub_key
        let pub_key1 = KeyPair::generate(0).unwrap().get_public_key().to_string();
        let pub_key2 = KeyPair::generate(0).unwrap().get_public_key().to_string();

        println!(
            "do some compare with pub_key1 = {}, pub_key2 = {}",
            pub_key1, pub_key2
        );

        let cmp_res = interface
            .compare_pub_key_wasmv1(&pub_key1, &pub_key1)
            .unwrap();
        println!(
            "compare_pub_key_wasmv1(pub_key1, pub_key1): {}",
            cmp_res.as_str_name()
        );
        assert_eq!(
            cmp_res,
            ComparisonResult::Equal,
            "  > Error: compare_pub_key_wasmv1(pub_key1, pub_key1) should return EQUAL"
        );
        let cmp_res1 = interface
            .compare_pub_key_wasmv1(&pub_key1, &pub_key2)
            .unwrap();
        println!(
            "compare_pub_key_wasmv1(pub_key1, pub_key2): {}",
            cmp_res1.as_str_name()
        );
        let cmp_res2 = interface
            .compare_pub_key_wasmv1(&pub_key2, &pub_key1)
            .unwrap();
        println!(
            "compare_pub_key_wasmv1(pub_key2, pub_key1): {}",
            cmp_res2.as_str_name()
        );
        if cmp_res1 == ComparisonResult::Lower {
            assert_eq!(
                cmp_res2,
                ComparisonResult::Greater,
                "  > Error: compare_pub_key_wasmv1((pub_key2, pub_key1) should return GREATER"
            );
        } else if cmp_res1 == ComparisonResult::Greater {
            assert_eq!(
                cmp_res2,
                ComparisonResult::Lower,
                "  > Error: compare_pub_key_wasmv1((pub_key2, pub_key1) should return LOWER"
            );
        } else {
            assert_eq!(
                cmp_res1, cmp_res2,
                "  > Error: compare_pub_key_wasmv1((pub_key2, pub_key1) should return EQUAL"
            );
        }
    }
}

#[test]
fn test_evm_verify() {
    use hex_literal::hex;

    // signature info
    let address_ = hex!("807a7bb5193edf9898b9092c1597bb966fe52514");
    let message_ = b"test";
    let signature_ = hex!("d0d05c35080635b5e865006c6c4f5b5d457ec342564d8fc67ce40edc264ccdab3f2f366b5bd1e38582538fed7fa6282148e86af97970a10cb3302896f5d68ef51b");
    let private_key_ = hex!("ed6602758bdd68dc9df67a6936ed69807a74b8cc89bdc18f3939149d02db17f3");

    // build original public key
    let private_key = libsecp256k1::SecretKey::parse_slice(&private_key_).unwrap();
    let public_key = libsecp256k1::PublicKey::from_secret_key(&private_key);

    // build the message
    let prefix = format!("\x19Ethereum Signed Message:\n{}", message_.len());
    let to_hash = [prefix.as_bytes(), message_].concat();
    let full_hash = sha3::Keccak256::digest(to_hash);
    let message = libsecp256k1::Message::parse_slice(&full_hash).unwrap();

    // parse the signature as being (r, s, v)
    // r is the R.x value of the signature's R point (32 bytes)
    // s is the signature proof for R.x (32 bytes)
    // v is a recovery parameter used to ease the signature verification (1 byte)
    let signature = libsecp256k1::Signature::parse_standard_slice(&signature_[..64]).unwrap();
    let recovery_id = libsecp256k1::RecoveryId::parse_rpc(signature_[64]).unwrap();

    // check 1
    // verify the signature
    assert!(libsecp256k1::verify(&message, &signature, &public_key));

    // check 2
    // recover the public key using v and match it with the derived one
    let recovered = libsecp256k1::recover(&message, &signature, &recovery_id).unwrap();
    assert_eq!(public_key, recovered);

    // check 3
    // sign the message and match it with the original signature
    let (second_signature, _) = libsecp256k1::sign(&message, &private_key);
    assert_eq!(signature, second_signature);

    // check 4
    // generate the address from the public key and match it with the original address
    // address is the last 20 bytes of the hash of the public key in raw format (64 bytes)
    let raw_public_key = public_key.serialize();
    let hash = sha3::Keccak256::digest(&raw_public_key[1..]).to_vec();
    let generated_address = &hash[12..];
    assert_eq!(generated_address, address_);
}<|MERGE_RESOLUTION|>--- conflicted
+++ resolved
@@ -120,11 +120,7 @@
         let db = Arc::new(RwLock::new(
             Box::new(MassaDB::new(db_config)) as Box<(dyn MassaDBController + 'static)>
         ));
-<<<<<<< HEAD
-        let (final_state, _tempfile, _tempdir) =
-=======
         let (final_state, _tempfile) =
->>>>>>> 06f83d81
             get_sample_state(config.last_start_period, selector_controller, mip_store, db).unwrap();
         let module_cache = Arc::new(RwLock::new(ModuleCache::new(ModuleCacheConfig {
             hd_cache_path: config.hd_cache_path.clone(),
