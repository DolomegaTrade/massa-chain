use crossbeam::{
    channel::{unbounded, Sender},
    select,
};
use massa_consensus_exports::ConsensusController;
use massa_pool_exports::PoolController;
use massa_protocol_exports_2::{ProtocolConfig, ProtocolError};
use massa_serialization::U64VarIntDeserializer;
use massa_storage::Storage;
use parking_lot::RwLock;
use peernet::{
    config::PeerNetConfiguration,
    network_manager::PeerNetManager,
    peer_id::PeerId,
    transports::{OutConnectionConfig, TcpOutConnectionConfig, TransportType},
};
use std::{collections::HashMap, net::SocketAddr, thread::JoinHandle, time::Duration};
use std::{num::NonZeroUsize, ops::Bound::Included, sync::Arc};

use crate::{
    controller::ProtocolControllerImpl,
    handlers::{
        block_handler::{cache::BlockCache, BlockHandler},
        endorsement_handler::{cache::EndorsementCache, EndorsementHandler},
        operation_handler::{cache::OperationCache, OperationHandler},
        peer_handler::{self, fallback_function, MassaHandshake, PeerManagementHandler},
    },
    messages::MessagesHandler,
};

pub enum ConnectivityCommand {
    Stop,
}

pub fn start_connectivity_thread(
    config: ProtocolConfig,
    consensus_controller: Box<dyn ConsensusController>,
    pool_controller: Box<dyn PoolController>,
    storage: Storage,
) -> Result<
    (
        (Sender<ConnectivityCommand>, JoinHandle<()>),
        ProtocolControllerImpl,
    ),
    ProtocolError,
> {
    let (sender, receiver) = unbounded();
    let initial_peers = serde_json::from_str::<HashMap<PeerId, HashMap<SocketAddr, TransportType>>>(
        &std::fs::read_to_string(&config.initial_peers)?,
    )?;
    //TODO: Bound the channel
    // Channels handlers <-> outside world
    let (sender_operations_ext, receiver_operations_ext) = unbounded();
    let (sender_endorsements_ext, receiver_endorsements_ext) = unbounded();
    let (sender_blocks_ext, receiver_blocks_ext) = unbounded();
    let (sender_blocks_retrieval_ext, receiver_blocks_retrieval_ext) = unbounded();

    let handle = std::thread::spawn({
        let sender_endorsements_ext = sender_endorsements_ext.clone();
        let sender_blocks_ext = sender_blocks_ext.clone();
        let sender_operations_ext = sender_operations_ext.clone();
        move || {
<<<<<<< HEAD
            let peer_management_handler = PeerManagementHandler::new(initial_peers);
=======
            let mut peer_management_handler = PeerManagementHandler::new(initial_peers, &config);
>>>>>>> 60d02491
            //TODO: Bound the channel
            // Channels network <-> handlers
            let (sender_operations, receiver_operations) = unbounded();
            let (sender_endorsements, receiver_endorsements) = unbounded();
            let (sender_blocks, receiver_blocks) = unbounded();

            // Register channels for handlers
            let message_handlers: MessagesHandler = MessagesHandler {
                sender_blocks,
                sender_endorsements,
                sender_operations,
                sender_peers: peer_management_handler.sender.msg_sender.clone(),
                id_deserializer: U64VarIntDeserializer::new(Included(0), Included(u64::MAX)),
            };

            let mut peernet_config = PeerNetConfiguration::default(
                MassaHandshake::new(peer_management_handler.peer_db.clone()),
                message_handlers,
            );
            peernet_config.self_keypair = config.keypair.clone();
            peernet_config.fallback_function = Some(&fallback_function);
            //TODO: Add the rest of the config
            peernet_config.max_in_connections = config.max_in_connections;
            peernet_config.max_out_connections = config.max_out_connections;

            let mut manager = PeerNetManager::new(peernet_config);

            // Create cache outside of the op handler because it could be used by other handlers
            //TODO: Add real config values
            let operation_cache = Arc::new(RwLock::new(OperationCache::new(
                NonZeroUsize::new(10000).unwrap(),
                NonZeroUsize::new(10000).unwrap(),
            )));
            let endorsement_cache = Arc::new(RwLock::new(EndorsementCache::new(
                NonZeroUsize::new(10000).unwrap(),
                NonZeroUsize::new(10000).unwrap(),
            )));

            let block_cache = Arc::new(RwLock::new(BlockCache::new(
                NonZeroUsize::new(10000).unwrap(),
                NonZeroUsize::new(10000).unwrap(),
            )));

            // Start handlers
            let mut operation_handler = OperationHandler::new(
                pool_controller.clone(),
                storage.clone_without_refs(),
                config.clone(),
                operation_cache.clone(),
                manager.active_connections.clone(),
                receiver_operations,
                sender_operations_ext,
                receiver_operations_ext,
                peer_management_handler.sender.command_sender.clone(),
            );
            let mut endorsement_handler = EndorsementHandler::new(
                pool_controller.clone(),
                endorsement_cache.clone(),
                storage.clone_without_refs(),
                config.clone(),
                manager.active_connections.clone(),
                receiver_endorsements,
                sender_endorsements_ext,
                receiver_endorsements_ext,
                peer_management_handler.sender.command_sender.clone(),
            );
            let mut block_handler = BlockHandler::new(
                manager.active_connections.clone(),
                consensus_controller,
                pool_controller,
                receiver_blocks,
                receiver_blocks_retrieval_ext,
                receiver_blocks_ext,
                sender_blocks_ext,
                peer_management_handler.sender.command_sender.clone(),
                config.clone(),
                endorsement_cache,
                operation_cache,
                block_cache,
                storage.clone_without_refs(),
            );

            for (addr, transport) in config.listeners {
                manager.start_listener(transport, addr).expect(&format!(
                    "Failed to start listener {:?} of transport {:?} in protocol",
                    addr, transport
                ));
            }

            //Try to connect to peers
            loop {
                select! {
                        recv(receiver) -> msg => {
                            if let Ok(ConnectivityCommand::Stop) = msg {
                                drop(manager);
                                operation_handler.stop();
                                drop(operation_handler);
                                println!("Operation stopped");
                                endorsement_handler.stop();
                                block_handler.stop();
                                peer_management_handler.stop();
                                break;
                            }
                        }
                    default(Duration::from_millis(2000)) => {
                        // Check if we need to connect to peers
                        let nb_connection_to_try = {
                            let active_connections = manager.active_connections.read();
                            let nb_connection_to_try = active_connections.max_out_connections - active_connections.nb_out_connections;
                            if nb_connection_to_try == 0 {
                                continue;
                            }
                            nb_connection_to_try
                        };
                        // Get the best peers
                        {
                            let peer_db_read = peer_management_handler.peer_db.read();
                            let best_peers = peer_db_read.get_best_peers(nb_connection_to_try);
                            for peer_id in best_peers {
                                let peer_info = peer_db_read.peers.get(&peer_id).unwrap();
                                //TODO: Adapt for multiple listeners
                                let (addr, _) = peer_info.last_announce.listeners.iter().next().unwrap();
                                if peer_info.last_announce.listeners.is_empty() {
                                    continue;
                                }
                                {
                                    {
                                        let active_connections = manager.active_connections.read();
                                        println!("Checking addr: {:?}", addr);
                                        println!("Connections queue = {:#?}", active_connections.connection_queue);
                                        println!("Connections = {:#?}", active_connections.connections);
                                        if !active_connections.check_addr_accepted(&addr) {
                                            println!("Address already connected");
                                            continue;
                                        }
                                    }
                                    println!("Trying to connect to peer {:?}", addr);
                                    // We only manage TCP for now
                                    manager.try_connect(*addr, Duration::from_millis(200), &OutConnectionConfig::Tcp(Box::new(TcpOutConnectionConfig {}))).unwrap();
                                };
                            };
                        }
                    }
                }
            }
        }
    });
    // Start controller
    let controller = ProtocolControllerImpl::new(
        sender_blocks_retrieval_ext,
        sender_blocks_ext,
        sender_operations_ext,
        sender_endorsements_ext,
    );
    Ok(((sender, handle), controller))
}<|MERGE_RESOLUTION|>--- conflicted
+++ resolved
@@ -60,11 +60,7 @@
         let sender_blocks_ext = sender_blocks_ext.clone();
         let sender_operations_ext = sender_operations_ext.clone();
         move || {
-<<<<<<< HEAD
-            let peer_management_handler = PeerManagementHandler::new(initial_peers);
-=======
             let mut peer_management_handler = PeerManagementHandler::new(initial_peers, &config);
->>>>>>> 60d02491
             //TODO: Bound the channel
             // Channels network <-> handlers
             let (sender_operations, receiver_operations) = unbounded();
