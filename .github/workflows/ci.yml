--- conflicted
+++ resolved
@@ -4,11 +4,7 @@
   push:
     branches: [main, staging, trying]
   pull_request:
-<<<<<<< HEAD
-    branches: [main, 'testnet_*']
-=======
     branches: [main, 'testnet_*', 'pre_mainnet_wip']
->>>>>>> 77f33a09
     types:
     - opened
     - reopened
