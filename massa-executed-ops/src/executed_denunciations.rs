--- conflicted
+++ resolved
@@ -35,13 +35,8 @@
 };
 use rocksdb::{IteratorMode, Options, DB};
 
-<<<<<<< HEAD
-/// A structure to list and prune previously processed denunciations
-#[derive(Clone)]
-=======
 /// A structure to list and prune previously executed denunciations
 #[derive(Debug, Clone)]
->>>>>>> 30d5873f
 pub struct ExecutedDenunciations {
     /// Executed denunciations configuration
     config: ExecutedDenunciationsConfig,
@@ -49,27 +44,17 @@
     pub db: Arc<RwLock<DB>>,
     /// for better pruning complexity
     pub sorted_denunciations: BTreeMap<Slot, HashSet<DenunciationIndex>>,
-<<<<<<< HEAD
+    /// for better insertion complexity
+    pub denunciations: HashSet<DenunciationIndex>,
     denunciation_index_serializer: DenunciationIndexSerializer,
     denunciation_index_deserializer: DenunciationIndexDeserializer,
 }
 
 impl ExecutedDenunciations {
-    /// Create a new `ProcessedDenunciations`
+    /// Create a new `ExecutedDenunciations`
     pub fn new(config: ExecutedDenunciationsConfig, db: Arc<RwLock<DB>>) -> Self {
         let denunciation_index_deserializer =
             DenunciationIndexDeserializer::new(config.thread_count, config.endorsement_count);
-=======
-    /// for better insertion complexity
-    pub denunciations: HashSet<DenunciationIndex>,
-    /// Accumulated hash of the executed denunciations
-    pub hash: Hash,
-}
-
-impl ExecutedDenunciations {
-    /// Create a new `ExecutedDenunciations`
-    pub fn new(config: ExecutedDenunciationsConfig) -> Self {
->>>>>>> 30d5873f
         Self {
             config,
             db,
@@ -147,19 +132,13 @@
             .is_some()
     }
 
-<<<<<<< HEAD
-    /// Apply speculative operations changes to the final processed denunciations state
+    /// Apply speculative operations changes to the final executed denunciations state
     pub fn apply_changes_to_batch(
         &mut self,
         changes: ExecutedDenunciationsChanges,
         slot: Slot,
         batch: &mut DBBatch,
     ) {
-=======
-    /// Apply speculative operations changes to the final executed denunciations state
-    pub fn apply_changes(&mut self, changes: ExecutedDenunciationsChanges, slot: Slot) {
-        self.extend_and_compute_hash(changes.iter());
->>>>>>> 30d5873f
         for de_idx in changes {
             self.put_entry(&de_idx, batch);
             self.sorted_denunciations
@@ -197,7 +176,6 @@
         }
     }
 
-<<<<<<< HEAD
     /// Add a denunciation_index to the DB
     ///
     /// # Arguments
@@ -260,10 +238,7 @@
         batch.write_batch.delete_cf(handle, serialized_de_idx);
     }
 
-    /// Get a part of the processed denunciations.
-=======
     /// Get a part of the executed denunciations.
->>>>>>> 30d5873f
     /// Used exclusively by the bootstrap server.
     ///
     /// # Returns
