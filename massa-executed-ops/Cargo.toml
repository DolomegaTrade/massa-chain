--- conflicted
+++ resolved
@@ -5,13 +5,9 @@
 edition = "2021"
 
 [dependencies]
-<<<<<<< HEAD
-nom = "7.1"
+nom = "=7.1"
 rocksdb = "0.20"
 parking_lot = { version = "0.12", features = ["deadlock_detection"] }
-=======
-nom = "=7.1"
->>>>>>> 279933b4
 massa_models = { path = "../massa-models" }
 massa_hash = { path = "../massa-hash" }
 massa_serialization = { path = "../massa-serialization" }
