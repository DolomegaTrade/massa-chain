// Copyright (c) 2021 MASSA LABS <info@massa.net>

// RUST_BACKTRACE=1 cargo test test_one_handshake -- --nocapture --test-threads=1

use super::tools;
use super::tools::protocol_test;
use crate::network::NetworkCommand;
use crate::protocol::ProtocolPoolEvent;
use models::{EndorsementHashMap, Slot};
use serial_test::serial;
<<<<<<< HEAD
use std::collections::HashMap;
use std::time::Duration;
=======
>>>>>>> 70fd8d43

#[tokio::test]
#[serial]
async fn test_protocol_sends_valid_endorsements_it_receives_to_pool() {
    let protocol_config = tools::create_protocol_config();
    protocol_test(
        protocol_config,
        async move |mut network_controller,
                    protocol_event_receiver,
                    protocol_command_sender,
                    protocol_manager,
                    mut protocol_pool_event_receiver| {
            // Create 1 node.
            let mut nodes = tools::create_and_connect_nodes(1, &mut network_controller).await;

            let creator_node = nodes.pop().expect("Failed to get node info.");

            // 1. Create an endorsement
            let endorsement = tools::create_endorsement();

            let expected_endorsement_id = endorsement.compute_endorsement_id().unwrap();

            // 3. Send endorsement to protocol.
            network_controller
                .send_endorsements(creator_node.id, vec![endorsement])
                .await;

            // Check protocol sends endorsements to pool.
            let received_endorsements = match tools::wait_protocol_pool_event(
                &mut protocol_pool_event_receiver,
                1000.into(),
                |evt| match evt {
                    evt @ ProtocolPoolEvent::ReceivedEndorsements { .. } => Some(evt),
                    _ => None,
                },
            )
            .await
            {
                Some(ProtocolPoolEvent::ReceivedEndorsements { endorsements, .. }) => endorsements,
                _ => panic!("Unexpected or no protocol pool event."),
            };
            assert!(received_endorsements.contains_key(&expected_endorsement_id));

            (
                network_controller,
                protocol_event_receiver,
                protocol_command_sender,
                protocol_manager,
                protocol_pool_event_receiver,
            )
        },
    )
    .await;
}

#[tokio::test]
#[serial]
async fn test_protocol_does_not_send_invalid_endorsements_it_receives_to_pool() {
    let protocol_config = tools::create_protocol_config();
    protocol_test(
        protocol_config,
        async move |mut network_controller,
                    protocol_event_receiver,
                    protocol_command_sender,
                    protocol_manager,
                    mut protocol_pool_event_receiver| {
            // Create 1 node.
            let mut nodes = tools::create_and_connect_nodes(1, &mut network_controller).await;

            let creator_node = nodes.pop().expect("Failed to get node info.");

            // 1. Create an endorsement.
            let mut endorsement = tools::create_endorsement();

            // Change the slot, making the signature invalid.
            endorsement.content.slot = Slot::new(1, 1);

            // 3. Send operation to protocol.
            network_controller
                .send_endorsements(creator_node.id, vec![endorsement])
                .await;

            // Check protocol does not send endorsements to pool.
            match tools::wait_protocol_pool_event(
                &mut protocol_pool_event_receiver,
                1000.into(),
                |evt| match evt {
                    evt @ ProtocolPoolEvent::ReceivedEndorsements { .. } => Some(evt),
                    _ => None,
                },
            )
            .await
            {
                Some(ProtocolPoolEvent::ReceivedEndorsements { .. }) => {
                    panic!("Protocol send invalid endorsements.")
                }
                _ => {}
            };

            (
                network_controller,
                protocol_event_receiver,
                protocol_command_sender,
                protocol_manager,
                protocol_pool_event_receiver,
            )
        },
    )
    .await;
}

#[tokio::test]
#[serial]
async fn test_protocol_propagates_endorsements_to_active_nodes() {
    let protocol_config = tools::create_protocol_config();
    protocol_test(
        protocol_config,
        async move |mut network_controller,
                    protocol_event_receiver,
                    mut protocol_command_sender,
                    protocol_manager,
                    mut protocol_pool_event_receiver| {
            // Create 2 nodes.
            let nodes = tools::create_and_connect_nodes(2, &mut network_controller).await;

            // 1. Create an endorsement
            let endorsement = tools::create_endorsement();

            // Send endorsement and wait for the protocol event,
            // just to be sure the nodes are connected before sending the propagate command.
            network_controller
                .send_endorsements(nodes[0].id, vec![endorsement.clone()])
                .await;
            let _received_endorsements = match tools::wait_protocol_pool_event(
                &mut protocol_pool_event_receiver,
                1000.into(),
                |evt| match evt {
                    evt @ ProtocolPoolEvent::ReceivedEndorsements { .. } => Some(evt),
                    _ => None,
                },
            )
            .await
            {
                Some(ProtocolPoolEvent::ReceivedEndorsements { endorsements, .. }) => endorsements,
                _ => panic!("Unexpected or no protocol pool event."),
            };

            let expected_endorsement_id = endorsement.compute_endorsement_id().unwrap();

            let mut ends = EndorsementHashMap::default();
            ends.insert(expected_endorsement_id.clone(), endorsement);
            protocol_command_sender
                .propagate_endorsements(ends)
                .await
                .unwrap();

            loop {
                match network_controller
                    .wait_command(1000.into(), |cmd| match cmd {
                        cmd @ NetworkCommand::SendEndorsements { .. } => Some(cmd),
                        _ => None,
                    })
                    .await
                {
                    Some(NetworkCommand::SendEndorsements { node, endorsements }) => {
                        let id = endorsements[0].compute_endorsement_id().unwrap();
                        assert_eq!(id, expected_endorsement_id);
                        assert_eq!(nodes[1].id, node);
                        break;
                    }
                    _ => panic!("Unexpected or no network command."),
                };
            }
            (
                network_controller,
                protocol_event_receiver,
                protocol_command_sender,
                protocol_manager,
                protocol_pool_event_receiver,
            )
        },
    )
    .await;
}

#[tokio::test]
#[serial]
async fn test_protocol_propagates_endorsements_only_to_nodes_that_dont_know_about_it() {
    let protocol_config = tools::create_protocol_config();
    protocol_test(
        protocol_config,
        async move |mut network_controller,
                    protocol_event_receiver,
                    mut protocol_command_sender,
                    protocol_manager,
                    mut protocol_pool_event_receiver| {
            // Create 1 node.
            let nodes = tools::create_and_connect_nodes(1, &mut network_controller).await;

            // 1. Create an endorsement
            let endorsement = tools::create_endorsement();

            // Send endorsement and wait for the protocol event,
            // just to be sure the nodes are connected before sending the propagate command.
            network_controller
                .send_endorsements(nodes[0].id, vec![endorsement.clone()])
                .await;
            let _received_endorsements = match tools::wait_protocol_pool_event(
                &mut protocol_pool_event_receiver,
                1000.into(),
                |evt| match evt {
                    evt @ ProtocolPoolEvent::ReceivedEndorsements { .. } => Some(evt),
                    _ => None,
                },
            )
            .await
            {
                Some(ProtocolPoolEvent::ReceivedEndorsements { endorsements, .. }) => endorsements,
                _ => panic!("Unexpected or no protocol pool event."),
            };

            // create and connect a node that does not know about the endorsement
            let new_nodes = tools::create_and_connect_nodes(1, &mut network_controller).await;

            // wait for things to settle
            tokio::time::sleep(Duration::from_millis(250)).await;

            let expected_endorsement_id = endorsement.compute_endorsement_id().unwrap();

            // send the endorsement to protocol
            // it should propagate it to nodes that don't know about it
            let mut ops = HashMap::new();
            ops.insert(expected_endorsement_id.clone(), endorsement);
            protocol_command_sender
                .propagate_endorsements(ops)
                .await
                .unwrap();

            loop {
                match network_controller
                    .wait_command(1000.into(), |cmd| match cmd {
                        cmd @ NetworkCommand::SendEndorsements { .. } => Some(cmd),
                        _ => None,
                    })
                    .await
                {
                    Some(NetworkCommand::SendEndorsements { node, endorsements }) => {
                        let id = endorsements[0].compute_endorsement_id().unwrap();
                        assert_eq!(id, expected_endorsement_id);
                        assert_eq!(new_nodes[0].id, node);
                        break;
                    }
                    None => panic!("no network command"),
                    Some(cmd) => panic!("Unexpected network command.{:?}", cmd),
                };
            }
            (
                network_controller,
                protocol_event_receiver,
                protocol_command_sender,
                protocol_manager,
                protocol_pool_event_receiver,
            )
        },
    )
    .await;
}

#[tokio::test]
#[serial]
async fn test_protocol_does_not_propagates_endorsements_when_receiving_those_inside_a_header() {
    let protocol_config = tools::create_protocol_config();
    protocol_test(
        protocol_config,
        async move |mut network_controller,
                    protocol_event_receiver,
                    protocol_command_sender,
                    protocol_manager,
                    protocol_pool_event_receiver| {
            // Create 2 nodes.
            let mut nodes = tools::create_and_connect_nodes(2, &mut network_controller).await;

            // 1. Create an endorsement
            let endorsement = tools::create_endorsement();

            let creator_node = nodes.pop().expect("Failed to get node info.");

            // 2. Create a block coming from node creator_node.
            let mut block = tools::create_block(&creator_node.private_key, &creator_node.id.0);

            // 3. Add endorsement to block
            block.header.content.endorsements = vec![endorsement.clone()];

            // 4. Send header to protocol.
            network_controller
                .send_header(creator_node.id, block.header.clone())
                .await;

            let expected_endorsement_id = endorsement.compute_endorsement_id().unwrap();

            // 5. Check that the endorsements included in the header are not propagated.
            loop {
                match network_controller
                    .wait_command(1000.into(), |cmd| match cmd {
                        cmd @ NetworkCommand::SendEndorsements { .. } => Some(cmd),
                        _ => None,
                    })
                    .await
                {
                    Some(NetworkCommand::SendEndorsements {
                        node: _node,
                        endorsements,
                    }) => {
                        let id = endorsements[0].compute_endorsement_id().unwrap();
                        assert_eq!(id, expected_endorsement_id);
                        panic!("Unexpected propagation of endorsement received inside header.")
                    }
                    Some(_) => panic!("Unpexted network command."),
                    None => break,
                };
            }
            (
                network_controller,
                protocol_event_receiver,
                protocol_command_sender,
                protocol_manager,
                protocol_pool_event_receiver,
            )
        },
    )
    .await;
}<|MERGE_RESOLUTION|>--- conflicted
+++ resolved
@@ -1,6 +1,8 @@
 // Copyright (c) 2021 MASSA LABS <info@massa.net>
 
 // RUST_BACKTRACE=1 cargo test test_one_handshake -- --nocapture --test-threads=1
+
+use std::time::Duration;
 
 use super::tools;
 use super::tools::protocol_test;
@@ -8,11 +10,6 @@
 use crate::protocol::ProtocolPoolEvent;
 use models::{EndorsementHashMap, Slot};
 use serial_test::serial;
-<<<<<<< HEAD
-use std::collections::HashMap;
-use std::time::Duration;
-=======
->>>>>>> 70fd8d43
 
 #[tokio::test]
 #[serial]
@@ -244,7 +241,7 @@
 
             // send the endorsement to protocol
             // it should propagate it to nodes that don't know about it
-            let mut ops = HashMap::new();
+            let mut ops = EndorsementHashMap::default();
             ops.insert(expected_endorsement_id.clone(), endorsement);
             protocol_command_sender
                 .propagate_endorsements(ops)
