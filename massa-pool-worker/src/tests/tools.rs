// Copyright (c) 2022 MASSA LABS <info@massa.net>

use crate::{operation_pool::OperationPool, start_pool_controller};
use crossbeam_channel as _;
use massa_execution_exports::MockExecutionController;
use massa_hash::Hash;
use massa_models::{
    address::Address,
    amount::Amount,
    block_id::BlockId,
    endorsement::{Endorsement, EndorsementSerializer, SecureShareEndorsement},
    operation::{Operation, OperationSerializer, OperationType, SecureShareOperation},
    secure_share::SecureShareContent,
    slot::Slot,
};
use massa_pool_exports::{PoolChannels, PoolConfig, PoolController, PoolManager};
use massa_pos_exports::MockSelectorController as AutoMockSelectorController;
use massa_signature::KeyPair;
use massa_storage::Storage;
use tokio::sync::broadcast;

#[derive(Default)]
pub(crate) struct OpGenerator {
    creator: Option<KeyPair>,
    receiver: Option<KeyPair>,
    fee: Option<Amount>,
    amount: Option<Amount>,
    expirery: Option<u64>,
}

impl OpGenerator {
    pub(crate) fn expirery(mut self, expirery: u64) -> Self {
        self.expirery = Some(expirery);
        self
    }

    #[allow(dead_code)]
    pub(crate) fn amount(mut self, amount: Amount) -> Self {
        self.amount = Some(amount);
        self
    }

    pub(crate) fn fee(mut self, fee: Amount) -> Self {
        self.fee = Some(fee);
        self
    }

    #[allow(dead_code)]
    pub(crate) fn receiver(mut self, receiver: KeyPair) -> Self {
        self.receiver = Some(receiver);
        self
    }

    pub(crate) fn creator(mut self, creator: KeyPair) -> Self {
        self.creator = Some(creator);
        self
    }

    pub(crate) fn generate(&self) -> SecureShareOperation {
        let creator = self.creator.clone().unwrap_or_else(KeyPair::generate);
        let receiver = self.receiver.clone().unwrap_or_else(KeyPair::generate);
        let fee = self.fee.unwrap_or_default();
        let amount = self.amount.unwrap_or_default();
        let expirery = self.expirery.unwrap_or_default();

        let op = OperationType::Transaction {
            recipient_address: Address::from_public_key(&receiver.get_public_key()),
            amount,
        };
        let content = Operation {
            fee,
            op,
            expire_period: expirery,
        };
        Operation::new_verifiable(content, OperationSerializer::new(), &creator).unwrap()
    }
}

/// Return `n` signed operations
pub(crate) fn create_some_operations(n: usize, op_gen: &OpGenerator) -> Vec<SecureShareOperation> {
    (0..n).map(|_| op_gen.generate()).collect()
}

<<<<<<< HEAD
/// Creates module mocks, providing the environment needed to run the provided closure
pub(crate) fn pool_test<F>(cfg: PoolConfig, test: F)
where
    F: FnOnce(
        Box<dyn PoolManager>,
        Box<dyn PoolController>,
        Receiver<MockExecutionControllerMessage>,
        crossbeam_channel::Receiver<MockSelectorControllerMessage>,
        Storage,
    ),
{
    let storage: Storage = Storage::create_root();
    let endorsement_sender = broadcast::channel(2000).0;
    let operation_sender = broadcast::channel(5000).0;
    let (execution_controller, execution_receiver) = MockExecutionController::new_with_receiver();
    let (selector_controller, selector_receiver) = MockSelectorController::new_with_receiver();
    let (pool_manager, pool_controller) = start_pool_controller(
        cfg,
        &storage,
        execution_controller,
        PoolChannels {
            endorsement_sender,
            operation_sender,
            selector: selector_controller,
        },
    );
=======
pub struct PoolTestBoilerPlate {
    pub pool_manager: Box<dyn PoolManager>,
    pub pool_controller: Box<dyn PoolController>,
    pub storage: Storage,
}
impl PoolTestBoilerPlate {
    /// Sets up a pool-system that can bu run, using the mocks-stories provided
    pub fn pool_test(
        cfg: PoolConfig,
        execution_story: Box<MockExecutionController>,
        selector_story: Box<AutoMockSelectorController>,
    ) -> Self {
        let storage: Storage = Storage::create_root();
        let endorsement_sender = broadcast::channel(2000).0;
        let operation_sender = broadcast::channel(5000).0;
        let (pool_manager, pool_controller) = start_pool_controller(
            cfg,
            &storage,
            execution_story,
            PoolChannels {
                endorsement_sender,
                operation_sender,
                selector: selector_story,
            },
        );
>>>>>>> 2be7e967

        Self {
            pool_manager,
            pool_controller,
            storage,
        }
    }
}

pub(crate) fn operation_pool_test<F>(cfg: PoolConfig, test: F)
where
    F: FnOnce(OperationPool, Storage),
{
    let endorsement_sender = broadcast::channel(2000).0;
    let operation_sender = broadcast::channel(5000).0;
    let execution_controller = Box::new(MockExecutionController::new());
    let selector_controller = Box::new(AutoMockSelectorController::new());
    let storage = Storage::create_root();
    test(
        OperationPool::init(
            cfg,
            &storage.clone_without_refs(),
            execution_controller,
            PoolChannels {
                endorsement_sender,
                operation_sender,
                selector: selector_controller,
            },
        ),
        storage,
    )
}

/// Creates an endorsement for use in pool tests.
pub(crate) fn _create_endorsement(slot: Slot) -> SecureShareEndorsement {
    let sender_keypair = KeyPair::generate();

    let content = Endorsement {
        slot,
        index: 0,
        endorsed_block: BlockId(Hash::compute_from("blabla".as_bytes())),
    };
    Endorsement::new_verifiable(content, EndorsementSerializer::new(), &sender_keypair).unwrap()
}<|MERGE_RESOLUTION|>--- conflicted
+++ resolved
@@ -81,42 +81,14 @@
     (0..n).map(|_| op_gen.generate()).collect()
 }
 
-<<<<<<< HEAD
-/// Creates module mocks, providing the environment needed to run the provided closure
-pub(crate) fn pool_test<F>(cfg: PoolConfig, test: F)
-where
-    F: FnOnce(
-        Box<dyn PoolManager>,
-        Box<dyn PoolController>,
-        Receiver<MockExecutionControllerMessage>,
-        crossbeam_channel::Receiver<MockSelectorControllerMessage>,
-        Storage,
-    ),
-{
-    let storage: Storage = Storage::create_root();
-    let endorsement_sender = broadcast::channel(2000).0;
-    let operation_sender = broadcast::channel(5000).0;
-    let (execution_controller, execution_receiver) = MockExecutionController::new_with_receiver();
-    let (selector_controller, selector_receiver) = MockSelectorController::new_with_receiver();
-    let (pool_manager, pool_controller) = start_pool_controller(
-        cfg,
-        &storage,
-        execution_controller,
-        PoolChannels {
-            endorsement_sender,
-            operation_sender,
-            selector: selector_controller,
-        },
-    );
-=======
-pub struct PoolTestBoilerPlate {
+pub(crate) struct PoolTestBoilerPlate {
     pub pool_manager: Box<dyn PoolManager>,
     pub pool_controller: Box<dyn PoolController>,
     pub storage: Storage,
 }
 impl PoolTestBoilerPlate {
     /// Sets up a pool-system that can bu run, using the mocks-stories provided
-    pub fn pool_test(
+    pub(crate) fn pool_test(
         cfg: PoolConfig,
         execution_story: Box<MockExecutionController>,
         selector_story: Box<AutoMockSelectorController>,
@@ -134,7 +106,6 @@
                 selector: selector_story,
             },
         );
->>>>>>> 2be7e967
 
         Self {
             pool_manager,
