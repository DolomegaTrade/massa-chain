// Copyright (c) 2022 MASSA LABS <info@massa.net>

use super::{
    binders::{ReadBinder, WriteBinder},
<<<<<<< HEAD
    messages::{Message, MessageSerializer, MessageTypeId},
=======
    messages::{BlockInfoType, Message, MessageTypeId},
>>>>>>> 20284e69
};
use itertools::Itertools;
use massa_logging::massa_trace;
use massa_models::{
    constants::{MAX_ASK_BLOCKS_PER_MESSAGE, MAX_ENDORSEMENTS_PER_MESSAGE, NODE_SEND_CHANNEL_SIZE},
    node::NodeId,
    operation::{
        OperationIdsDeserializer, OperationIdsSerializer, OperationsDeserializer,
        OperationsSerializer,
    },
    wrapped::{Id, WrappedSerializer},
};
use massa_models::{BlockId, OperationId};
use massa_network_exports::{
<<<<<<< HEAD
    ConnectionClosureReason, NetworkConfig, NetworkError, NodeCommand, NodeEvent, NodeEventType,
=======
    AskForBlocksInfo, BlockInfoReply, ConnectionClosureReason, NetworkError, NetworkSettings,
    NodeCommand, NodeEvent, NodeEventType, ReplyForBlocksInfo,
>>>>>>> 20284e69
};
use massa_serialization::{SerializeError, Serializer, U32VarIntSerializer};
use massa_storage::Storage;
use tokio::{
    sync::mpsc,
    sync::mpsc::{
        error::{SendTimeoutError, TrySendError},
        Sender,
    },
    time::timeout,
};
use tracing::{debug, trace, warn};

/// Manages connections
/// One worker per node.
pub struct NodeWorker {
    /// Protocol configuration.
    cfg: NetworkConfig,
    /// Node id associated to that worker.
    node_id: NodeId,
    /// Reader for incoming data.
    socket_reader: ReadBinder,
    /// Optional writer to send data.
    socket_writer_opt: Option<WriteBinder>,
    /// Channel to receive node commands.
    node_command_rx: mpsc::Receiver<NodeCommand>,
    /// Channel to send node events.
    node_event_tx: mpsc::Sender<NodeEvent>,
    /// Shared storage.
    storage: Storage,
}

/// The message to send,
/// or the id(s) of the objects required to construct such a message,
/// so the actual object(s) can be retrieved from shared storage.
/// TODO: decide whether to address the clippy warning.
#[allow(clippy::large_enum_variant)]
pub enum ToSend {
    Msg(Message),
    Header(BlockId),
    ReplyForBlocksInfo(Vec<(BlockId, ReplyForBlocksInfo)>),
    Operations(Vec<OperationId>),
}

impl NodeWorker {
    /// Creates a new node worker
    ///
    /// # Arguments
    /// * `cfg`: Network configuration.
    /// * `node_id`: Node id associated to that worker.
    /// * `socket_reader`: Reader for incoming data.
    /// * `socket_writer`: Writer for sending data.
    /// * `node_command_rx`: Channel to receive node commands.
    /// * `node_event_tx`: Channel to send node events.
    /// * `storage`: Shared storage.
    pub fn new(
        cfg: NetworkConfig,
        node_id: NodeId,
        socket_reader: ReadBinder,
        socket_writer: WriteBinder,
        node_command_rx: mpsc::Receiver<NodeCommand>,
        node_event_tx: mpsc::Sender<NodeEvent>,
        storage: Storage,
    ) -> NodeWorker {
        NodeWorker {
            cfg,
            node_id,
            socket_reader,
            socket_writer_opt: Some(socket_writer),
            node_command_rx,
            node_event_tx,
            storage,
        }
    }

    async fn send_node_event(&self, event: NodeEvent) {
        let result = self
            .node_event_tx
            .send_timeout(event, self.cfg.max_send_wait.to_duration())
            .await;
        match result {
            Ok(()) => {}
            Err(SendTimeoutError::Closed(event)) => {
                debug!(
                    "Failed to send NodeEvent due to channel closure: {:?}.",
                    event
                );
            }
            Err(SendTimeoutError::Timeout(event)) => {
                debug!("Failed to send NodeEvent due to timeout: {:?}.", event);
            }
        }
    }

    /// Tries to send a message to a node
    /// If the pipe is full, simply warn
    /// If the channel dropped, return an error
    pub fn try_send_to_node(
        &self,
        sender: &Sender<ToSend>,
        msg: ToSend,
    ) -> Result<(), NetworkError> {
        match sender.try_send(msg) {
            Err(TrySendError::Full(_)) => {
                debug!(
                    "failed sending message to node {}: send channel full",
                    self.node_id
                );
                Ok(())
            }
            Err(TrySendError::Closed(_)) => {
                debug!("failed sending message deconnected {}.", self.node_id);
                Err(NetworkError::ChannelError(
                    "failed sending message to node: channel closed".into(),
                ))
            }
            Ok(_) => Ok(()),
        }
    }

    /// node event loop. Consumes self.
    pub async fn run_loop(mut self) -> Result<ConnectionClosureReason, NetworkError> {
        let (writer_command_tx, mut writer_command_rx) =
            mpsc::channel::<ToSend>(NODE_SEND_CHANNEL_SIZE);
        let mut socket_writer = self.socket_writer_opt.take().ok_or_else(|| {
            NetworkError::GeneralProtocolError(
                "NodeWorker call run_loop more than once".to_string(),
            )
        })?;
        let write_timeout = self.cfg.message_timeout;
        let node_id_copy = self.node_id;
        let storage = self.storage.clone();
        let u32_serializer = U32VarIntSerializer::new();
        let node_writer_handle = tokio::spawn(async move {
            loop {
                match writer_command_rx.recv().await {
                    Some(to_send) => {
                        let bytes_vec: Vec<u8> = match to_send {
<<<<<<< HEAD
                            ToSend::Msg(msg) => {
                                let mut res = Vec::new();
                                MessageSerializer::new().serialize(&msg, &mut res)?;
                                res
                            }
                            ToSend::Block(block_id) => {
                                // Construct the message,
                                // using the serialized block retrieved from shared storage.
                                let mut res: Vec<u8> = Vec::new();
                                u32_serializer
                                    .serialize(&u32::from(MessageTypeId::Block), &mut res)?;
                                let block = storage
                                    .retrieve_block(&block_id)
                                    .ok_or(NetworkError::MissingBlock)?;
                                let stored_block = block.read();
                                WrappedSerializer::new().serialize(&stored_block, &mut res)?;
=======
                            ToSend::Msg(msg) => msg.to_bytes_compact().unwrap(),
                            ToSend::ReplyForBlocksInfo(reply_list) => {
                                let mut res: Vec<u8> = Vec::new();
                                res.extend(
                                    u32::from(MessageTypeId::ReplyForBlocks).to_varint_bytes(),
                                );
                                res.extend((reply_list.len() as u32).to_varint_bytes());
                                for (hash, info) in reply_list {
                                    res.extend(hash.to_bytes());
                                    match info {
                                        ReplyForBlocksInfo::Info(op_ids) => {
                                            res.extend(
                                                u32::from(BlockInfoType::Info).to_varint_bytes(),
                                            );
                                            let op_ids_serializer = OperationIdsSerializer::new();
                                            op_ids_serializer.serialize(&op_ids, &mut res)?;
                                        }
                                        ReplyForBlocksInfo::Operations(operation_ids) => {
                                            res.extend(
                                                u32::from(BlockInfoType::Operations)
                                                    .to_varint_bytes(),
                                            );
                                            let len =
                                                (operation_ids.len() as u32).to_varint_bytes();
                                            res.extend(len);
                                            let wrapped_operation_serializer =
                                                WrappedSerializer::new();
                                            let ops: Vec<OperationId> =
                                                operation_ids.into_iter().collect();
                                            storage.with_operations(&ops, |operations| {
                                                for operation in operations {
                                                    match operation {
                                                        Some(operation) => {
                                                            wrapped_operation_serializer
                                                                .serialize(*operation, &mut res)?;
                                                        }
                                                        None => {
                                                            return Err(
                                                                NetworkError::MissingOperation,
                                                            )
                                                        }
                                                    }
                                                }
                                                Ok(())
                                            })?;
                                        }
                                        ReplyForBlocksInfo::NotFound => {
                                            res.extend(
                                                u32::from(BlockInfoType::NotFound)
                                                    .to_varint_bytes(),
                                            );
                                        }
                                    }
                                }
>>>>>>> 20284e69
                                res
                            }
                            ToSend::Header(block_id) => {
                                // Construct the message,
                                // using the serialized header retrieved from shared storage.
                                let mut res: Vec<u8> = Vec::new();
                                u32_serializer
                                    .serialize(&u32::from(MessageTypeId::BlockHeader), &mut res)?;
                                let block = storage
                                    .retrieve_block(&block_id)
                                    .ok_or(NetworkError::MissingBlock)?;
                                let stored_block = block.read();
                                WrappedSerializer::new()
                                    .serialize(&stored_block.content.header, &mut res)?;
                                res
                            }
                            ToSend::Operations(operation_ids) => {
                                // Construct the message,
                                // using the serialized operations retrieved from shared storage.
                                let mut res: Vec<u8> = Vec::new();
                                u32_serializer
                                    .serialize(&u32::from(MessageTypeId::Operations), &mut res)?;
                                u32_serializer.serialize(
                                    &operation_ids.len().try_into().map_err(|_| {
                                        NetworkError::SerializeError(SerializeError::NumberTooBig(
                                            "Too much operations".to_string(),
                                        ))
                                    })?,
                                    &mut res,
                                )?;
                                let wrapped_operation_serializer = WrappedSerializer::new();
                                storage.with_operations(&operation_ids, |operations| {
                                    for operation in operations {
                                        match operation {
                                            Some(operation) => {
                                                wrapped_operation_serializer
                                                    .serialize(*operation, &mut res)?;
                                            }
                                            None => return Err(NetworkError::MissingOperation),
                                        }
                                    }
                                    Ok(())
                                })?;

                                res
                            }
                        };
                        match timeout(write_timeout.to_duration(), socket_writer.send(&bytes_vec))
                            .await
                        {
                            Err(_err) => {
                                massa_trace!("node_worker.run_loop.loop.writer_command_rx.recv.send.timeout", {
                                    "node": node_id_copy,
                                });
                                return Err(std::io::Error::new(
                                    std::io::ErrorKind::TimedOut,
                                    "node data writing timed out",
                                )
                                .into());
                            }
                            Ok(Err(err)) => {
                                massa_trace!("node_worker.run_loop.loop.writer_command_rx.recv.send.error", {
                                    "node": node_id_copy, "err":  format!("{}", err),
                                });
                                return Err(err);
                            }
                            Ok(Ok(id)) => {
                                massa_trace!("node_worker.run_loop.loop.writer_command_rx.recv.send.ok", {
                                    "node": node_id_copy, "msg_id": id,
                                })
                            }
                        }
                    }
                    None => {
                        massa_trace!("node_worker.run_loop.loop.writer_command_rx.recv. None", {});
                        break;
                    }
                };
            }
            Ok(())
        });
        tokio::pin!(node_writer_handle);
        let mut writer_joined = false;

        let mut ask_peer_list_interval =
            tokio::time::interval(self.cfg.ask_peer_list_interval.to_duration());
        let mut exit_reason = ConnectionClosureReason::Normal;
        'select_loop: loop {
            /*
                select! without the "biased" modifier will randomly select the 1st branch to check,
                then will check the next ones in the order they are written.
                We choose this order:
                    * node_writer_handle (rare) to immediately register a stop and avoid wasting resources
                    * incoming socket data (high frequency): forward incoming data in priority to avoid contention
                    * node commands (high frequency): try to send, fail on contention
                    * ask peers: low frequency, non-critical
            */
            tokio::select! {
                res = &mut node_writer_handle => {
                    writer_joined = true;
                    match res {
                        Err(err) => {
                            massa_trace!("node_worker.run_loop.node_writer_handle.panic", {"node": self.node_id, "err": format!("{}", err)});
                            warn!("writer exited unexpectedly for node {}", self.node_id);
                            if exit_reason != ConnectionClosureReason::Banned {
                                exit_reason = ConnectionClosureReason::Failed;
                            }
                            break;
                        },
                        Ok(Err(err)) => {
                            massa_trace!("node_worker.run_loop.node_writer_handle.error", {"node": self.node_id, "err": format!("{}", err)});
                            if exit_reason != ConnectionClosureReason::Banned {
                                exit_reason = ConnectionClosureReason::Failed;
                            }
                            break;
                        },
                        Ok(Ok(())) => {
                            massa_trace!("node_worker.run_loop.node_writer_handle.clean_exit", {"node": self.node_id});
                            break;
                        }
                    }
                },

                // incoming socket data
                res = self.socket_reader.next() => match res {
                    Ok(Some((index, msg))) => {
                        massa_trace!(
                            "node_worker.run_loop. receive self.socket_reader.next()", {"index": index});
                        match msg {
                            Message::BlockHeader(header) => {
                                massa_trace!(
                                    "node_worker.run_loop. receive Message::BlockHeader",
                                    {"block_id": header.id.hash(), "header": header, "node": self.node_id}
                                );
                                self.send_node_event(NodeEvent(self.node_id, NodeEventType::ReceivedBlockHeader(header))).await;
                            },
                            Message::AskForBlocks(list) => {
                                massa_trace!("node_worker.run_loop. receive Message::AskForBlocks", {"hashlist": list, "node": self.node_id});
                                self.send_node_event(NodeEvent(self.node_id, NodeEventType::ReceivedAskForBlocks(list))).await;
                            }
                            Message::ReplyForBlocks(list) => {
                                massa_trace!("node_worker.run_loop. receive Message::AskForBlocks", {"hashlist": list, "node": self.node_id});
                                self.send_node_event(NodeEvent(self.node_id, NodeEventType::ReceivedReplyForBlocks(list))).await;
                            }
                            Message::PeerList(pl) =>  {
                                massa_trace!("node_worker.run_loop. receive Message::PeerList", {"peerlist": pl, "node": self.node_id});
                                self.send_node_event(NodeEvent(self.node_id, NodeEventType::ReceivedPeerList(pl))).await;
                            }
                            Message::AskPeerList => {
                                self.send_node_event(NodeEvent(self.node_id, NodeEventType::AskedPeerList)).await;
                            }
                            Message::Operations(operations) => {
                                massa_trace!(
                                    "node_worker.run_loop. receive Message::Operations: ",
                                    {"node": self.node_id, "operations": operations}
                                );
                                //massa_trace!("node_worker.run_loop. receive Message::Operations", {"node": self.node_id, "operations": operations});
                                self.send_node_event(NodeEvent(self.node_id, NodeEventType::ReceivedOperations(operations))).await;
                            }
                            Message::AskForOperations(operation_prefix_ids) => {
                                massa_trace!(
                                    "node_worker.run_loop. receive Message::AskForOperations: ",
                                    {"node": self.node_id, "operation_ids": operation_prefix_ids}
                                );
                                //massa_trace!("node_worker.run_loop. receive Message::AskForOperations", {"node": self.node_id, "operations": operation_ids});
                                self.send_node_event(NodeEvent(self.node_id, NodeEventType::ReceivedAskForOperations(operation_prefix_ids))).await;
                            }
                            Message::OperationsAnnouncement(operation_prefix_ids) => {
                                massa_trace!("node_worker.run_loop. receive Message::OperationsBatch", {"node": self.node_id, "operation_prefix_ids": operation_prefix_ids});
                                self.send_node_event(NodeEvent(self.node_id, NodeEventType::ReceivedOperationAnnouncements(operation_prefix_ids))).await;
                            }
                            Message::Endorsements(endorsements) => {
                                massa_trace!("node_worker.run_loop. receive Message::Endorsement", {"node": self.node_id, "endorsements": endorsements});
                                self.send_node_event(NodeEvent(self.node_id, NodeEventType::ReceivedEndorsements(endorsements))).await;
                            }
                            _ => {
                                // TODO: Write a more user-friendly warning/logout after several consecutive fails? see #1082
                                massa_trace!("node_worker.run_loop.self.socket_reader.next(). Unexpected message Warning", {});
                            },
                        }
                    },
                    Ok(None)=> {
                        massa_trace!("node_worker.run_loop.self.socket_reader.next(). Ok(None) Error", {});
                        break
                    }, // peer closed cleanly
                    Err(err) => {  // stream error
                        massa_trace!("node_worker.run_loop.self.socket_reader.next(). receive error", {"error": format!("{}", err)});
                        exit_reason = ConnectionClosureReason::Failed;
                        break;
                    },
                },

                // node command
                cmd = self.node_command_rx.recv() => {
                    match cmd {
                        Some(NodeCommand::Close(r)) => {
                            exit_reason = r;
                            break;
                        },
                        Some(NodeCommand::SendPeerList(ip_vec)) => {
                            massa_trace!("node_worker.run_loop. send Message::PeerList", {"peerlist": ip_vec, "node": self.node_id});
                            if self.try_send_to_node(&writer_command_tx, ToSend::Msg(Message::PeerList(ip_vec))).is_err() {
                                break;
                            }
                        },
                        Some(NodeCommand::SendBlockHeader(block_id)) => {
                            massa_trace!("node_worker.run_loop. send Message::BlockHeader", {"hash": block_id, "node": self.node_id});
                            if self.try_send_to_node(&writer_command_tx, ToSend::Header(block_id)).is_err() {
                                break;
                            }
                        },
                        Some(NodeCommand::AskForBlocks(list)) => {
                            // cut hash list on sub list if exceed max_ask_blocks_per_message
                            massa_trace!("node_worker.run_loop. send Message::AskForBlocks", {"hashlist": list, "node": self.node_id});
                            for to_send_list in list.chunks(MAX_ASK_BLOCKS_PER_MESSAGE as usize) {
                                if self.try_send_to_node(&writer_command_tx, ToSend::Msg(Message::AskForBlocks(to_send_list.to_vec()))).is_err() {
                                    break 'select_loop;
                                }
                            }
                        },
                        Some(NodeCommand::ReplyForBlocks(list)) => {
                            // cut hash list on sub list if exceed max_ask_blocks_per_message
                            massa_trace!("node_worker.run_loop. send Message::ReplyForBlocks", {"hashlist": list, "node": self.node_id});
                            for to_send_list in list.chunks(MAX_ASK_BLOCKS_PER_MESSAGE as usize) {
                                if self.try_send_to_node(&writer_command_tx, ToSend::ReplyForBlocksInfo(to_send_list.to_vec())).is_err() {
                                    break 'select_loop;
                                }
                            }
                        },
                        Some(NodeCommand::SendOperations(operations)) => {
                            massa_trace!("node_worker.run_loop. send Message::SendOperations", {"node": self.node_id, "operations": operations});
                            let ops: Vec<OperationId> = operations.into_iter().collect();
                            for chunk in ops.chunks(self.cfg.max_operations_per_message as usize) {
                                if self.try_send_to_node(&writer_command_tx, ToSend::Operations(chunk.into())).is_err() {
                                    break 'select_loop;
                                }
                            }
                        },
                        Some(NodeCommand::SendOperationAnnouncements(operation_prefix_ids)) => {
                            massa_trace!("node_worker.run_loop. send Message::OperationsAnnouncement", {"node": self.node_id, "operation_ids": operation_prefix_ids});
                            for chunk in operation_prefix_ids
                            .into_iter()
                            .chunks(self.cfg.max_operations_per_message as usize)
                            .into_iter()
                            .map(|chunk| chunk.collect()) {
                                if self.try_send_to_node(&writer_command_tx, ToSend::Msg(Message::OperationsAnnouncement(chunk))).is_err() {
                                    break 'select_loop;
                                }
                            }
                        }
                        Some(NodeCommand::AskForOperations(operation_prefix_ids)) => {
                            //massa_trace!("node_worker.run_loop. send Message::AskForOperations", {"node": self.node_id, "operation_ids": operation_ids});
                            massa_trace!(
                                "node_worker.run_loop. send Message::AskForOperations",
                                {"node": self.node_id, "operation_ids": operation_prefix_ids}
                            );
                            for chunk in operation_prefix_ids
                            .into_iter()
                            .chunks(self.cfg.max_operations_per_message as usize)
                            .into_iter()
                            .map(|chunk| chunk.collect()) {
                                if self.try_send_to_node(&writer_command_tx, ToSend::Msg(Message::AskForOperations(chunk))).is_err() {
                                    break 'select_loop;
                                }
                            }
                        }
                        Some(NodeCommand::SendEndorsements(endorsements)) => {
                            massa_trace!("node_worker.run_loop. send Message::SendEndorsements", {"node": self.node_id, "endorsements": endorsements});
                            // cut endorsement list if it exceed max_endorsements_per_message
                            for to_send_list in endorsements.chunks(MAX_ENDORSEMENTS_PER_MESSAGE as usize) {
                                if self.try_send_to_node(&writer_command_tx, ToSend::Msg(Message::Endorsements(to_send_list.to_vec()))).is_err() {
                                    break 'select_loop;
                                }
                            }
                        },
                        None => {
                            // Note: this should never happen,
                            // since it implies the network worker dropped its node command sender
                            // before having shut-down the node and joined on its handle.
                            return Err(NetworkError::UnexpectedNodeCommandChannelClosure);
                        },
                    };
                },

                _ = ask_peer_list_interval.tick() => {
                    debug!("timer-based asking node_id={} for peer list", self.node_id);
                    massa_trace!("node_worker.run_loop. timer_ask_peer_list", {"node_id": self.node_id});
                    massa_trace!("node_worker.run_loop.select.timer send Message::AskPeerList", {"node": self.node_id});
                    writer_command_tx.send(ToSend::Msg(Message::AskPeerList)).await.map_err(
                        |_| NetworkError::ChannelError("writer send ask peer list failed".into())
                    )?;
                    trace!("after sending Message::AskPeerList from writer_command_tx in node_worker run_loop");
                }
            }
        }

        // Note: since we close the channel here,
        // if the network worker tries to send additional commands,
        // those sends will fail with an error.
        self.node_command_rx.close();

        // 1. Close writer command channel.
        drop(writer_command_tx);

        // 2. Join on the writer handle.
        if !writer_joined {
            match node_writer_handle.await {
                Err(err) => {
                    massa_trace!("node_worker.run_loop.cleanup.node_writer_handle.panic", {"node": self.node_id, "err": format!("{}", err)});
                    warn!("writer exited unexpectedly for node {}", self.node_id);
                    exit_reason = ConnectionClosureReason::Failed;
                }
                Ok(Err(err)) => {
                    massa_trace!("node_worker.run_loop.cleanup.node_writer_handle.error", {"node": self.node_id, "err": format!("{}", err)});
                    exit_reason = ConnectionClosureReason::Failed;
                }
                Ok(Ok(())) => {
                    massa_trace!("node_worker.run_loop.cleanup.node_writer_handle.clean_exit", {"node": self.node_id});
                }
            }
        }

        Ok(exit_reason)
    }
}<|MERGE_RESOLUTION|>--- conflicted
+++ resolved
@@ -2,31 +2,20 @@
 
 use super::{
     binders::{ReadBinder, WriteBinder},
-<<<<<<< HEAD
-    messages::{Message, MessageSerializer, MessageTypeId},
-=======
-    messages::{BlockInfoType, Message, MessageTypeId},
->>>>>>> 20284e69
+    messages::{BlockInfoType, Message, MessageSerializer, MessageTypeId},
 };
 use itertools::Itertools;
 use massa_logging::massa_trace;
 use massa_models::{
     constants::{MAX_ASK_BLOCKS_PER_MESSAGE, MAX_ENDORSEMENTS_PER_MESSAGE, NODE_SEND_CHANNEL_SIZE},
     node::NodeId,
-    operation::{
-        OperationIdsDeserializer, OperationIdsSerializer, OperationsDeserializer,
-        OperationsSerializer,
-    },
+    operation::OperationIdsSerializer,
     wrapped::{Id, WrappedSerializer},
 };
 use massa_models::{BlockId, OperationId};
 use massa_network_exports::{
-<<<<<<< HEAD
     ConnectionClosureReason, NetworkConfig, NetworkError, NodeCommand, NodeEvent, NodeEventType,
-=======
-    AskForBlocksInfo, BlockInfoReply, ConnectionClosureReason, NetworkError, NetworkSettings,
-    NodeCommand, NodeEvent, NodeEventType, ReplyForBlocksInfo,
->>>>>>> 20284e69
+    ReplyForBlocksInfo,
 };
 use massa_serialization::{SerializeError, Serializer, U32VarIntSerializer};
 use massa_storage::Storage;
@@ -165,49 +154,45 @@
                 match writer_command_rx.recv().await {
                     Some(to_send) => {
                         let bytes_vec: Vec<u8> = match to_send {
-<<<<<<< HEAD
                             ToSend::Msg(msg) => {
                                 let mut res = Vec::new();
                                 MessageSerializer::new().serialize(&msg, &mut res)?;
                                 res
                             }
-                            ToSend::Block(block_id) => {
-                                // Construct the message,
-                                // using the serialized block retrieved from shared storage.
-                                let mut res: Vec<u8> = Vec::new();
-                                u32_serializer
-                                    .serialize(&u32::from(MessageTypeId::Block), &mut res)?;
-                                let block = storage
-                                    .retrieve_block(&block_id)
-                                    .ok_or(NetworkError::MissingBlock)?;
-                                let stored_block = block.read();
-                                WrappedSerializer::new().serialize(&stored_block, &mut res)?;
-=======
-                            ToSend::Msg(msg) => msg.to_bytes_compact().unwrap(),
                             ToSend::ReplyForBlocksInfo(reply_list) => {
                                 let mut res: Vec<u8> = Vec::new();
-                                res.extend(
-                                    u32::from(MessageTypeId::ReplyForBlocks).to_varint_bytes(),
-                                );
-                                res.extend((reply_list.len() as u32).to_varint_bytes());
+                                u32_serializer.serialize(
+                                    &u32::from(MessageTypeId::ReplyForBlocks),
+                                    &mut res,
+                                )?;
+                                u32_serializer.serialize(
+                                    &reply_list.len().try_into().map_err(|_| {
+                                        NetworkError::GeneralProtocolError(
+                                            "ReplyForBlocksInfo list too long".to_string(),
+                                        )
+                                    })?,
+                                    &mut res,
+                                )?;
                                 for (hash, info) in reply_list {
                                     res.extend(hash.to_bytes());
                                     match info {
                                         ReplyForBlocksInfo::Info(op_ids) => {
-                                            res.extend(
-                                                u32::from(BlockInfoType::Info).to_varint_bytes(),
-                                            );
+                                            u32_serializer.serialize(
+                                                &u32::from(BlockInfoType::Info),
+                                                &mut res,
+                                            )?;
                                             let op_ids_serializer = OperationIdsSerializer::new();
                                             op_ids_serializer.serialize(&op_ids, &mut res)?;
                                         }
                                         ReplyForBlocksInfo::Operations(operation_ids) => {
-                                            res.extend(
-                                                u32::from(BlockInfoType::Operations)
-                                                    .to_varint_bytes(),
-                                            );
-                                            let len =
-                                                (operation_ids.len() as u32).to_varint_bytes();
-                                            res.extend(len);
+                                            u32_serializer.serialize(
+                                                &u32::from(BlockInfoType::Operations),
+                                                &mut res,
+                                            )?;
+                                            u32_serializer.serialize(
+                                                &u32::from(operation_ids.len() as u32),
+                                                &mut res,
+                                            )?;
                                             let wrapped_operation_serializer =
                                                 WrappedSerializer::new();
                                             let ops: Vec<OperationId> =
@@ -230,14 +215,13 @@
                                             })?;
                                         }
                                         ReplyForBlocksInfo::NotFound => {
-                                            res.extend(
-                                                u32::from(BlockInfoType::NotFound)
-                                                    .to_varint_bytes(),
-                                            );
+                                            u32_serializer.serialize(
+                                                &u32::from(BlockInfoType::NotFound),
+                                                &mut res,
+                                            )?;
                                         }
                                     }
                                 }
->>>>>>> 20284e69
                                 res
                             }
                             ToSend::Header(block_id) => {
