--- conflicted
+++ resolved
@@ -131,28 +131,19 @@
   // The type of the change
   AsyncPoolChangeType type = 1;
   // AsyncPool message
-<<<<<<< HEAD
-  AsyncMessage async_message = 2;
-=======
   oneof message {
     // Created ledger entry
     AsyncMessage created_message = 2;
     // Update ledger entry 
     AsyncMessageUpdate updated_message = 3;
   }
->>>>>>> 12a2a187
 }
 
 // AsyncPoolChangeType type enum
 enum AsyncPoolChangeType {
   ASYNC_POOL_CHANGE_TYPE_UNSPECIFIED = 0; // Default enum value
-<<<<<<< HEAD
-  ASYNC_POOL_CHANGE_TYPE_ADD = 1; // Add type
-  ASYNC_POOL_CHANGE_TYPE_ACTIVATE = 2; // Activate only type
-=======
   ASYNC_POOL_CHANGE_TYPE_SET = 1; // Add type
   ASYNC_POOL_CHANGE_TYPE_UPDATE = 2; // Activate only type
->>>>>>> 12a2a187
   ASYNC_POOL_CHANGE_TYPE_DELETE = 3; // Delete only type
 }
 
@@ -193,8 +184,6 @@
   string hash = 14;
 }
 
-<<<<<<< HEAD
-=======
 // Asynchronous smart contract message
 message AsyncMessageUpdate {
   // Change the slot at which the message was emitted
@@ -280,7 +269,6 @@
   optional AsyncMessageTrigger value = 2;
 }
 
->>>>>>> 12a2a187
 // Structure defining a trigger for an asynchronous message
 message AsyncMessageTrigger {
     // Filter on the address
