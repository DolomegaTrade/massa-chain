--- conflicted
+++ resolved
@@ -179,11 +179,7 @@
             .collect();
         let staking_keys = load_initial_staking_keys(&cfg.staking_keys_path).await?;
         info!(
-<<<<<<< HEAD
             "Starting node at time {}, cycle {}, period {}, thread {}",
-=======
-            "Starting node at time {}, cycle {}, next slot {}",
->>>>>>> 1fee6e73
             UTime::now(clock_compensation)?.to_utc_string(),
             next_slot.get_cycle(cfg.periods_per_cycle),
             next_slot.period,
@@ -518,7 +514,6 @@
 
         massa_trace!("create block", { "block": block });
         info!(
-<<<<<<< HEAD
             "Staked block {} with address {}, at cycle {}, period {}, thread {}\n{}",
             block_id,
             creator_addr,
@@ -547,13 +542,6 @@
             } else {
                 "Address not yet selected".to_string()
             }
-=======
-            "Created block {}, by address {}, at slot {} (cycle {})",
-            block_id,
-            creator_addr,
-            cur_slot,
-            cur_slot.get_cycle(self.cfg.periods_per_cycle)
->>>>>>> 1fee6e73
         );
 
         // add block to db
