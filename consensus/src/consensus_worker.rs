--- conflicted
+++ resolved
@@ -360,11 +360,7 @@
 
         // create blocks
         if !self.cfg.disable_block_creation && cur_slot.period > 0 {
-<<<<<<< HEAD
-            let (block_draw, _) = match self.pos.draw(cur_slot) {
-=======
             let (block_draw, _endorsement_draws) = match self.pos.draw(cur_slot) {
->>>>>>> 3172f722
                 Ok((b_draw, e_draws)) => (Some(b_draw), e_draws),
                 Err(ConsensusError::PosCycleUnavailable(_)) => {
                     massa_trace!(
@@ -377,23 +373,6 @@
                 }
                 Err(err) => return Err(err),
             };
-            let (_, endorsement_draws) = match self
-                .pos
-                .draw(Slot::new(cur_slot.period - 1, cur_slot.thread))
-            {
-                Ok((b_draw, e_draws)) => (Some(b_draw), e_draws),
-                Err(ConsensusError::PosCycleUnavailable(_)) => {
-                    massa_trace!(
-                        "consensus.consensus_worker.slot_tick.block_creatorunavailable",
-                        {}
-                    );
-                    warn!("desynchronization detected because the lookback cycle is not final at the current time");
-                    let _ = self.send_consensus_event(ConsensusEvent::NeedSync).await;
-                    (None, Vec::new())
-                }
-                Err(err) => return Err(err),
-            };
-            println!("{:?}", endorsement_draws);
             if let Some(addr) = block_draw {
                 if let Some((pub_k, priv_k)) = self.staking_keys.get(&addr).cloned() {
                     massa_trace!("consensus.consensus_worker.slot_tick.block_creator_addr", { "addr": addr, "pubkey": pub_k, "unlocked": true });
