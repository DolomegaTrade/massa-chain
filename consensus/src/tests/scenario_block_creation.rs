--- conflicted
+++ resolved
@@ -491,21 +491,11 @@
                         assert_eq!(Slot::new(1, 0), target_slot);
                         assert_eq!(parent, prev_blocks[0]);
                         let mut eds: Vec<Endorsement> = Vec::new();
-<<<<<<< HEAD
                         for (index, creator) in creators.iter().enumerate() {
-                            assert_eq!(Slot::new(1, 0), target_slot);
-                            assert_eq!(parent, prev_blocks[0]);
                             let ed = if *creator == address_a {
                                 create_endorsement(priv_a, target_slot, parent, index as u32)
                             } else if *creator == address_b {
                                 create_endorsement(priv_b, target_slot, parent, index as u32)
-=======
-                        for creator in creators {
-                            let ed = if creator == address_a {
-                                create_endorsement(priv_a, target_slot, parent)
-                            } else if creator == address_b {
-                                create_endorsement(priv_b, target_slot, parent)
->>>>>>> 3172f722
                             } else {
                                 panic!("invalid endorser choice");
                             };
