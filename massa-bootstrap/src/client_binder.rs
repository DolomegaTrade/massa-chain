--- conflicted
+++ resolved
@@ -41,13 +41,10 @@
     max_function_name_length: u16,
     max_parameters_size: u32,
     max_ledger_changes_count: u64,
-<<<<<<< HEAD
     max_op_datastore_entry_count: u64,
     max_op_datastore_key_length: u8,
     max_op_datastore_value_length: u64,
-=======
     max_changes_slot_count: u32,
->>>>>>> 9a985737
 }
 
 impl BootstrapClientBinder {
@@ -78,13 +75,10 @@
         max_function_name_length: u16,
         max_parameters_size: u32,
         max_ledger_changes_count: u64,
-<<<<<<< HEAD
         max_op_datastore_entry_count: u64,
         max_op_datastore_key_length: u8,
         max_op_datastore_value_length: u64,
-=======
         max_changes_slot_count: u32,
->>>>>>> 9a985737
     ) -> Self {
         let size_field_len = u32::be_bytes_min_length(max_bootstrap_message_size);
         BootstrapClientBinder {
@@ -110,13 +104,10 @@
             max_function_name_length,
             max_parameters_size,
             max_ledger_changes_count,
-<<<<<<< HEAD
             max_op_datastore_entry_count,
             max_op_datastore_key_length,
             max_op_datastore_value_length,
-=======
             max_changes_slot_count,
->>>>>>> 9a985737
         }
     }
 }
@@ -176,13 +167,10 @@
             self.max_function_name_length,
             self.max_parameters_size,
             self.max_bootstrap_error_length,
-<<<<<<< HEAD
             self.max_op_datastore_entry_count,
             self.max_op_datastore_key_length,
             self.max_op_datastore_value_length,
-=======
             self.max_changes_slot_count,
->>>>>>> 9a985737
         );
         let message = {
             if let Some(prev_message) = self.prev_message {
