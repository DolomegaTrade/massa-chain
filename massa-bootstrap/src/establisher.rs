--- conflicted
+++ resolved
@@ -1,7 +1,6 @@
 // Copyright (c) 2022 MASSA LABS <info@massa.net>
 use async_trait::async_trait;
 use massa_time::MassaTime;
-<<<<<<< HEAD
 use std::{
     io,
     net::{SocketAddr, TcpListener, TcpStream},
@@ -10,7 +9,7 @@
 /// duplex connection
 pub type Duplex = tokio::net::TcpStream;
 
-/// duplex connection
+/// Listener used to establish a Duplex
 pub type DuplexListener = tokio::net::TcpListener;
 
 /// Specifies a common interface that can be used by standard, or mockers
@@ -45,50 +44,6 @@
     fn accept(&mut self) -> io::Result<(TcpStream, SocketAddr)> {
         // accept
         let (sock, mut remote_addr) = self.0.accept()?;
-=======
-use std::{io, net::SocketAddr};
-
-/// duplex connection
-pub type Duplex = tokio::net::TcpStream;
-
-/// Listener used to establish a Duplex
-pub type DuplexListener = tokio::net::TcpListener;
-
-#[async_trait]
-/// Specifies a common interface that can be used by standard, or mockers
-pub trait BSListener {
-    async fn accept(&mut self) -> io::Result<(Duplex, SocketAddr)>;
-}
-
-#[async_trait]
-/// Specifies a common interface that can be used by standard, or mockers
-pub trait BSConnector {
-    async fn connect(&mut self, addr: SocketAddr) -> io::Result<Duplex>;
-}
-
-/// Specifies a common interface that can be used by standard, or mockers
-pub trait BSEstablisher {
-    // TODO: this is needed for thread spawning. Once the listener is on-thread, the static
-    // lifetime can be thrown away.
-    // TODO: use super-advanced lifetime/GAT/other shenanigans to
-    // make the listener compatable with being moved into a thread
-    type Listener: BSListener + Send + 'static;
-    type Connector: BSConnector;
-    fn get_listener(&mut self, addr: SocketAddr) -> io::Result<Self::Listener>;
-    fn get_connector(&mut self, timeout_duration: MassaTime) -> io::Result<Self::Connector>;
-}
-
-/// The listener we are using
-#[derive(Debug)]
-pub struct DefaultListener(DuplexListener);
-
-#[async_trait]
-impl BSListener for DefaultListener {
-    /// Accepts a new incoming connection from this listener.
-    async fn accept(&mut self) -> io::Result<(Duplex, SocketAddr)> {
-        // accept
-        let (sock, mut remote_addr) = self.0.accept().await?;
->>>>>>> 4b00413b
         // normalize address
         remote_addr.set_ip(remote_addr.ip().to_canonical());
         Ok((sock, remote_addr))
@@ -104,13 +59,8 @@
     ///
     /// # Argument
     /// * `addr`: `SocketAddr` we are trying to connect to.
-<<<<<<< HEAD
     async fn connect(&mut self, addr: SocketAddr) -> io::Result<TcpStream> {
         match tokio::time::timeout(self.0.to_duration(), async { TcpStream::connect(addr) }).await {
-=======
-    async fn connect(&mut self, addr: SocketAddr) -> io::Result<Duplex> {
-        match tokio::time::timeout(self.0.to_duration(), Duplex::connect(addr)).await {
->>>>>>> 4b00413b
             Ok(Ok(sock)) => Ok(sock),
             Ok(Err(e)) => Err(e),
             Err(e) => Err(io::Error::new(io::ErrorKind::TimedOut, e)),
@@ -121,7 +71,6 @@
 /// Establishes a connection
 #[derive(Debug)]
 pub struct DefaultEstablisher;
-<<<<<<< HEAD
 
 impl DefaultEstablisher {
     /// Creates an Establisher.
@@ -149,44 +98,6 @@
         socket.listen(1024)?;
 
         Ok(DefaultListener(socket.into()))
-=======
-
-impl DefaultEstablisher {
-    /// Creates an Establisher.
-    pub fn new() -> Self {
-        DefaultEstablisher {}
-    }
-}
-
-impl BSEstablisher for DefaultEstablisher {
-    type Connector = DefaultConnector;
-    type Listener = DefaultListener;
-    /// Gets the associated listener
-    ///
-    /// # Argument
-    /// * `addr`: `SocketAddr` we want to bind to.
-    fn get_listener(&mut self, addr: SocketAddr) -> io::Result<DefaultListener> {
-        // Create a socket2 TCP listener to manually set the IPV6_V6ONLY flag
-        // This is needed to get the same behavior on all OS
-        // However, if IPv6 is disabled system-wide, you may need to bind to an IPv4 address instead.
-        let domain = match addr.is_ipv4() {
-            true => socket2::Domain::IPV4,
-            _ => socket2::Domain::IPV6,
-        };
-
-        let socket = socket2::Socket::new(domain, socket2::Type::STREAM, None)?;
-
-        if addr.is_ipv6() {
-            socket.set_only_v6(false)?;
-        }
-        socket.set_nonblocking(true)?;
-        socket.bind(&addr.into())?;
-
-        // Number of connections to queue, set to the hardcoded value used by tokio
-        socket.listen(1024)?;
-
-        Ok(DefaultListener(DuplexListener::from_std(socket.into())?))
->>>>>>> 4b00413b
     }
 
     /// Get the connector with associated timeout
