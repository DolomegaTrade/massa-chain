//! start the bootstrapping system using [`start_bootstrap_server`]
//! Once your node will be ready, you may want other to bootstrap from you.
//!
//! # Listener
//!
//! Runs in the server-dedication tokio async runtime
//! Accepts bootstrap connections in an async-loop
//! Upon connection, pushes the accepted connection onto a channel for the worker loop to consume
//!
//! # Updater
//!
//! Runs on a dedicated thread. Signal sent my manager stop method terminates the thread.
//! Shares an `Arc<RwLock>>` guarded list of white and blacklists with the main worker.
//! Periodically does a read-only check to see if list needs updating.
//! Creates an updated list then swaps it out with write-locked list
//! Assuming no errors in code, this is the only write occurance, and is only a pointer-swap
//! under the hood, making write contention virtually non-existant.
//!
//! # Worker loop
//!
//! 1. Checks if the stopper has been invoked.
//! 2. Checks if the client is permited under the white/black list rules
//! 3. Checks if there are not too many active sessions already
//! 4. Checks if the client has attempted too recently
//! 5. All checks have passed: spawn a thread on which to run the bootstrap session
//!    This thread creates a new tokio runtime, and runs it with `block_on`
mod white_black_list;

use crossbeam::channel::{tick, Select, SendError};
use humantime::format_duration;
use massa_async_pool::AsyncMessageId;
use massa_consensus_exports::{bootstrapable_graph::BootstrapableGraph, ConsensusController};
use massa_final_state::{FinalState, FinalStateError};
use massa_ledger_exports::Key as LedgerKey;
use massa_logging::massa_trace;
use massa_models::{
    block_id::BlockId, prehash::PreHashSet, slot::Slot, streaming_step::StreamingStep,
    version::Version,
};
use massa_network_exports::NetworkCommandSenderTrait;
use massa_signature::KeyPair;
use massa_time::MassaTime;
use parking_lot::RwLock;
use std::{
    collections::HashMap,
    net::{IpAddr, SocketAddr, TcpStream},
    sync::Arc,
    thread,
    time::{Duration, Instant},
};
<<<<<<< HEAD
use tokio::runtime::{self, Handle};
=======
use tokio::{
    net::TcpStream,
    runtime::{self, Handle, Runtime},
};
>>>>>>> 3357a6b7
use tracing::{debug, error, info, warn};
use white_black_list::*;

use crate::{
    error::BootstrapError,
<<<<<<< HEAD
    establisher::BSListener,
=======
    establisher::{BSListener, Duplex},
>>>>>>> 3357a6b7
    messages::{BootstrapClientMessage, BootstrapServerMessage},
    server_binder::BootstrapServerBinder,
    BootstrapConfig,
};

/// Abstraction layer over data produced by the listener, and transported
/// over to the worker via a channel
<<<<<<< HEAD
type BsConn = (TcpStream, SocketAddr);

/// handle on the bootstrap server
pub struct BootstrapManager {
    update_handle: thread::JoinHandle<Result<(), BootstrapError>>,
    // need to preserve the listener handle up to here to prevent it being destroyed
    #[allow(clippy::type_complexity)]
    _listen_handle: thread::JoinHandle<Result<Result<(), BsConn>, BootstrapError>>,
    main_handle: thread::JoinHandle<Result<(), BootstrapError>>,
=======
type BsConn<D> = (D, SocketAddr);

/// handle on the bootstrap server
pub struct BootstrapManager<D: Duplex> {
    update_handle: thread::JoinHandle<Result<(), Box<BootstrapError>>>,
    // need to preserve the listener handle up to here to prevent it being destroyed
    #[allow(clippy::type_complexity)]
    _listen_handle: thread::JoinHandle<Result<Result<(), BsConn<D>>, Box<BootstrapError>>>,
    main_handle: thread::JoinHandle<Result<(), Box<BootstrapError>>>,
>>>>>>> 3357a6b7
    listen_stopper_tx: crossbeam::channel::Sender<()>,
    update_stopper_tx: crossbeam::channel::Sender<()>,
}

impl<D: Duplex> BootstrapManager<D> {
    /// stop the bootstrap server
    pub fn stop(self) -> Result<(), BootstrapError> {
        massa_trace!("bootstrap.lib.stop", {});
        if self.listen_stopper_tx.send(()).is_err() {
            warn!("bootstrap server already dropped");
        }
        if self.update_stopper_tx.send(()).is_err() {
            warn!("bootstrap ip-list-updater already dropped");
        }
        // TODO?: handle join errors.

        // when the runtime is dropped at the end of this stop, the listener is auto-aborted

        self.update_handle
            .join()
            .expect("in BootstrapManager::stop() joining on updater thread")?;

        self.main_handle
            .join()
            .expect("in BootstrapManager::stop() joining on bootstrap main-loop thread")
    }
}

/// See module level documentation for details
<<<<<<< HEAD
pub fn start_bootstrap_server<C: NetworkCommandSenderTrait + Clone>(
=======
pub fn start_bootstrap_server<D: Duplex + 'static>(
>>>>>>> 3357a6b7
    consensus_controller: Box<dyn ConsensusController>,
    network_command_sender: C,
    final_state: Arc<RwLock<FinalState>>,
    config: BootstrapConfig,
    listener: impl BSListener + Send + 'static,
    keypair: KeyPair,
    version: Version,
<<<<<<< HEAD
) -> Result<Option<BootstrapManager>, BootstrapError> {
=======
) -> Result<Option<BootstrapManager<TcpStream>>, Box<BootstrapError>> {
>>>>>>> 3357a6b7
    massa_trace!("bootstrap.lib.start_bootstrap_server", {});

    // TODO(low prio): See if a zero capacity channel model can work
    let (listen_stopper_tx, listen_stopper_rx) = crossbeam::channel::bounded::<()>(1);
    let (update_stopper_tx, update_stopper_rx) = crossbeam::channel::bounded::<()>(1);

    let Ok(max_bootstraps) = config.max_simultaneous_bootstraps.try_into() else {
        return Err(BootstrapError::GeneralError("Fail to convert u32 to usize".to_string()));
    };

<<<<<<< HEAD
    // This is needed for now, as there is no ergonomic to "select!" on both a channel and a blocking std::net::TcpStream
    let (listener_tx, listener_rx) = crossbeam::channel::bounded::<BsConn>(max_bootstraps * 2);
=======
    // This is the primary interface between the async-listener, and the "sync" worker
    let (listener_tx, listener_rx) =
        crossbeam::channel::bounded::<BsConn<TcpStream>>(max_bootstraps * 2);
>>>>>>> 3357a6b7

    let white_black_list = SharedWhiteBlackList::new(
        config.bootstrap_whitelist_path.clone(),
        config.bootstrap_blacklist_path.clone(),
    )?;

    let updater_lists = white_black_list.clone();
    let update_handle = thread::Builder::new()
        .name("wb_list_updater".to_string())
        .spawn(move || {
<<<<<<< HEAD
            let res = BootstrapServer::<C>::run_updater(
=======
            let res = BootstrapServer::<D>::run_updater(
>>>>>>> 3357a6b7
                updater_lists,
                config.cache_duration.into(),
                update_stopper_rx,
            );
            match res {
                Ok(_) => info!("ip white/blacklist updater exited cleanly"),
                Err(ref er) => error!("updater exited with error: {}", er),
            };
            res
        })
        .expect("in `start_bootstrap_server`, OS failed to spawn list-updater thread");
    let listen_handle = thread::Builder::new()
        .name("bs_listener".to_string())
        // FIXME: The interface being used shouldn't have `: Send + 'static` as a constraint on the listener assosciated type.
        // GAT lifetime is likely to remedy this, however.
<<<<<<< HEAD
        .spawn(move || BootstrapServer::<C>::run_listener(listener, listener_tx))
=======
        .spawn(move || {
            let res = listen_rt_handle
                .block_on(BootstrapServer::<D>::run_listener(listener, listener_tx));
            res
        })
>>>>>>> 3357a6b7
        .expect("in `start_bootstrap_server`, OS failed to spawn listener thread");

    let main_handle = thread::Builder::new()
        .name("bs-main-loop".to_string())
        .spawn(move || {
            BootstrapServer {
                consensus_controller,
                network_command_sender,
                final_state,
                listener_rx,
                listen_stopper_rx,
                white_black_list,
                keypair,
                version,
                ip_hist_map: HashMap::with_capacity(config.ip_list_max_size),
                bootstrap_config: config,
            }
            .run_loop(max_bootstraps)
        })
        .expect("in `start_bootstrap_server`, OS failed to spawn main-loop thread");
    // Give the runtime to the bootstrap manager, otherwise it will be dropped, forcibly aborting the spawned tasks.
    // TODO: make the tasks sync, so the runtime is redundant
    Ok(Some(BootstrapManager {
        update_handle,
        _listen_handle: listen_handle,
        main_handle,
        listen_stopper_tx,
        update_stopper_tx,
    }))
}

<<<<<<< HEAD
struct BootstrapServer<'a, C: NetworkCommandSenderTrait> {
=======
struct BootstrapServer<'a, D: Duplex> {
>>>>>>> 3357a6b7
    consensus_controller: Box<dyn ConsensusController>,
    network_command_sender: C,
    final_state: Arc<RwLock<FinalState>>,
    listener_rx: crossbeam::channel::Receiver<BsConn<D>>,
    listen_stopper_rx: crossbeam::channel::Receiver<()>,
    white_black_list: SharedWhiteBlackList<'a>,
    keypair: KeyPair,
    bootstrap_config: BootstrapConfig,
    version: Version,
    ip_hist_map: HashMap<IpAddr, Instant>,
}

<<<<<<< HEAD
impl<C: NetworkCommandSenderTrait + Clone> BootstrapServer<'_, C> {
=======
impl<D: Duplex + 'static> BootstrapServer<'_, D> {
>>>>>>> 3357a6b7
    fn run_updater(
        mut list: SharedWhiteBlackList<'_>,
        interval: Duration,
        stopper: crossbeam::channel::Receiver<()>,
    ) -> Result<(), BootstrapError> {
        let ticker = tick(interval);

        loop {
            crossbeam::select! {
                recv(stopper) -> res => {
                    match res {
                        Ok(()) => return Ok(()),
                        Err(e) => return Err(BootstrapError::GeneralError(format!("update stopper error : {}", e))),
                    }
                },
                recv(ticker) -> _ => {list.update()?;},
            }
        }
    }

    /// Listens on a channel for incoming connections, and loads them onto a crossbeam channel
    /// for the main-loop to process.
    ///
    /// Ok(Ok(())) listener closed without issue
    /// Ok(Err((dplx, address))) listener accepted a connection then tried sending on a disconnected channel
    /// Err(..) Error accepting a connection
    /// TODO: Integrate the listener into the bootstrap-main-loop
    fn run_listener(
        mut listener: impl BSListener,
<<<<<<< HEAD
        listener_tx: crossbeam::channel::Sender<BsConn>,
    ) -> Result<Result<(), BsConn>, BootstrapError> {
        loop {
            let (msg, addr) = listener.accept().map_err(BootstrapError::IoError)?;

            if let Err(SendError((dplx, remote_addr))) = listener_tx.send((msg, addr)) {
                warn!(
                    "listener channel disconnected after accepting connection from {}",
                    remote_addr
                );
                return Ok(Err((dplx, remote_addr)));
=======
        listener_tx: crossbeam::channel::Sender<BsConn<TcpStream>>,
    ) -> Result<Result<(), BsConn<TcpStream>>, Box<BootstrapError>> {
        loop {
            let (msg, addr) = listener.accept().map_err(BootstrapError::IoError)?;
            msg.set_nonblocking(true).map_err(BootstrapError::IoError)?;
            let msg = TcpStream::from_std(msg).map_err(BootstrapError::IoError)?;
            match listener_tx.send((msg, addr)) {
                Ok(_) => continue,
                Err(SendError((dplx, remote_addr))) => {
                    warn!(
                        "listener channel disconnected after accepting connection from {}",
                        remote_addr
                    );
                    return Ok(Err((dplx, remote_addr)));
                }
>>>>>>> 3357a6b7
            };
        }
    }

    fn run_loop(mut self, max_bootstraps: usize) -> Result<(), BootstrapError> {
        let Ok(bs_loop_rt) = runtime::Builder::new_multi_thread()
            .max_blocking_threads(max_bootstraps * 2)
            .enable_io()
            .enable_time()
            .thread_name("bootstrap-main-loop-worker")
            .thread_keep_alive(Duration::from_millis(u64::MAX))
            .build() else {
            return Err(BootstrapError::GeneralError("Failed to create bootstrap main-loop runtime".to_string()));
        };

        // Use the strong-count of this variable to track the session count
        let bootstrap_sessions_counter: Arc<()> = Arc::new(());
        let per_ip_min_interval = self.bootstrap_config.per_ip_min_interval.to_duration();
        let mut selector = Select::new();
        selector.recv(&self.listen_stopper_rx);
        selector.recv(&self.listener_rx);
        // TODO: Work out how to integration-test this
        loop {
            // block until we have a connection to work with, or break out of main-loop
            // if a stop-signal is received
            let Some((dplx, remote_addr)) = self.receive_connection(&mut selector)? else { break; };
            // claim a slot in the max_bootstrap_sessions
            let server_binding = BootstrapServerBinder::new(
                dplx,
                self.keypair.clone(),
                (&self.bootstrap_config).into(),
            );

            // check whether incoming peer IP is allowed.
            if let Err(error_msg) = self.white_black_list.is_ip_allowed(&remote_addr) {
<<<<<<< HEAD
                server_binding.close_and_send_error(error_msg.to_string(), remote_addr, move || {});
=======
                server_binding.close_and_send_error(
                    self.bs_server_runtime.handle().clone(),
                    error_msg.to_string(),
                    remote_addr,
                    move || {},
                );
>>>>>>> 3357a6b7
                continue;
            };

            // the `- 1` is to account for the top-level Arc that is created at the top
            // of this method. subsequent counts correspond to each `clone` that is passed
            // into a thread
            // TODO: If we don't find a way to handle the counting automagically, make
            //       a dedicated wrapper-type with doc-comments, manual drop impl that
            //       integrates logging, etc...
            if Arc::strong_count(&bootstrap_sessions_counter) - 1 < max_bootstraps {
                massa_trace!("bootstrap.lib.run.select.accept", {
                    "remote_addr": remote_addr
                });
                let now = Instant::now();

                // clear IP history if necessary
                if self.ip_hist_map.len() > self.bootstrap_config.ip_list_max_size {
                    self.ip_hist_map
                        .retain(|_k, v| now.duration_since(*v) <= per_ip_min_interval);
                    if self.ip_hist_map.len() > self.bootstrap_config.ip_list_max_size {
                        // too many IPs are spamming us: clear cache
                        warn!("high bootstrap load: at least {} different IPs attempted bootstrap in the last {}", self.ip_hist_map.len(),format_duration(self.bootstrap_config.per_ip_min_interval.to_duration()).to_string());
                        self.ip_hist_map.clear();
                    }
                }

                // check IP's bootstrap attempt history
<<<<<<< HEAD
                if let Err(msg) = BootstrapServer::<C>::greedy_client_check(
=======
                if let Err(msg) = BootstrapServer::<D>::greedy_client_check(
>>>>>>> 3357a6b7
                    &mut self.ip_hist_map,
                    remote_addr,
                    now,
                    per_ip_min_interval,
                ) {
                    // Client has been too greedy: send out the bad-news :(
                    let msg = format!(
                        "Your last bootstrap on this server was {} ago and you have to wait {} before retrying.",
                        format_duration(msg),
                        format_duration(per_ip_min_interval.saturating_sub(msg))
                    );
                    let tracer = move || {
                        massa_trace!("bootstrap.lib.run.select.accept.refuse_limit", {
                            "remote_addr": remote_addr
                        })
                    };
<<<<<<< HEAD
                    server_binding.close_and_send_error(msg, remote_addr, tracer);
=======
                    server_binding.close_and_send_error(
                        self.bs_server_runtime.handle().clone(),
                        msg,
                        remote_addr,
                        tracer,
                    );
>>>>>>> 3357a6b7
                    continue;
                };

                // Clients Option<last-attempt> is good, and has been updated
                massa_trace!("bootstrap.lib.run.select.accept.cache_available", {});

                // launch bootstrap
                let version = self.version;
                let data_execution = self.final_state.clone();
                let consensus_command_sender = self.consensus_controller.clone();
                let network_command_sender = self.network_command_sender.clone();
                let config = self.bootstrap_config.clone();

                let bootstrap_count_token = bootstrap_sessions_counter.clone();
                let session_handle = bs_loop_rt.handle().clone();

                let _ = thread::Builder::new()
                    .name(format!("bootstrap thread, peer: {}", remote_addr))
                    .spawn(move || {
                        run_bootstrap_session(
                            server_binding,
                            bootstrap_count_token,
                            config,
                            remote_addr,
                            data_execution,
                            version,
                            consensus_command_sender,
                            network_command_sender,
                            session_handle,
                        )
                    });

                massa_trace!("bootstrap.session.started", {
                    "active_count": Arc::strong_count(&bootstrap_sessions_counter) - 1
                });
            } else {
                server_binding.close_and_send_error(
<<<<<<< HEAD
=======
                    self.bs_server_runtime.handle().clone(),
>>>>>>> 3357a6b7
                    "Bootstrap failed because the bootstrap server currently has no slots available.".to_string(),
                    remote_addr,
                    move || debug!("did not bootstrap {}: no available slots", remote_addr),
                );
            }
        }

        // Give any remaining processes 20 seconds to clean up, otherwise force them to shutdown
        bs_loop_rt.shutdown_timeout(Duration::from_secs(20));
        Ok(())
    }

    /// These are the steps to ensure that a connection is only processed if the server is active:
    ///
    /// - 1. Block until _something_ is ready
    /// - 2. If that something is a stop-signal, stop
    /// - 3. If that something is anything else:
    /// - 3.a. double check the stop-signal is absent
    /// - 3.b. If present, fall-back to the stop behaviour
    /// - 3.c. If absent, all's clear to rock-n-roll.
<<<<<<< HEAD
    fn receive_connection(&self, selector: &mut Select) -> Result<Option<BsConn>, BootstrapError> {
=======
    fn receive_connection(&self, selector: &mut Select) -> Result<Option<BsConn<D>>, String> {
>>>>>>> 3357a6b7
        // 1. Block until _something_ is ready
        let rdy = selector.ready();

        // 2. If that something is a stop-signal, stop
        // from `crossbeam::Select::read()` documentation:
        // "Note that this method might return with success spuriously, so it’s a good idea
        // to always double check if the operation is really ready."
        if rdy == 0 && self.listen_stopper_rx.try_recv().is_ok() {
            return Ok(None);
            // - 3. If that something is anything else:
        } else {
            massa_trace!("bootstrap.lib.run.select", {});

            // - 3.a. double check the stop-signal is absent
            let stop = self.listen_stopper_rx.try_recv();
            if unlikely(stop.is_ok()) {
                massa_trace!("bootstrap.lib.run.select.manager", {});
                // 3.b. If present, fall-back to the stop behaviour
                return Ok(None);
            } else if unlikely(stop == Err(crossbeam::channel::TryRecvError::Disconnected)) {
                return Err(BootstrapError::GeneralError(
                    "Unexpected stop-channel disconnection".to_string(),
                ));
            };
        }
        // - 3.c. If absent, all's clear to rock-n-roll.
        let msg = match self.listener_rx.try_recv() {
            Ok(msg) => msg,
            Err(try_rcv_err) => match try_rcv_err {
                crossbeam::channel::TryRecvError::Empty => return Ok(None),
                crossbeam::channel::TryRecvError::Disconnected => {
                    return Err(BootstrapError::GeneralError(
                        "listener recv channel disconnected unexpectedly".to_string(),
                    ));
                }
            },
        };
        Ok(Some(msg))
    }

    /// Checks latest attempt. If too recent, provides the bad news (as an error).
    /// Updates the latest attempt to "now" if it's all good.
    ///
    /// # Error
    /// The elapsed time which is insufficient
    fn greedy_client_check(
        ip_hist_map: &mut HashMap<IpAddr, Instant>,
        remote_addr: SocketAddr,
        now: Instant,
        per_ip_min_interval: Duration,
    ) -> Result<(), Duration> {
        let mut res = Ok(());
        ip_hist_map
            .entry(remote_addr.ip())
            .and_modify(|occ| {
                // Well, let's only update the latest
                if now.duration_since(*occ) <= per_ip_min_interval {
                    res = Err(occ.elapsed());
                } else {
                    // in list, expired
                    *occ = now;
                }
            })
            .or_insert(now);
        res
    }
}

/// To be called from a `thread::spawn` invocation
///
/// Runs the bootstrap management in a dedicated thread, handling the async by using
/// a multi-thread-aware tokio runtime (the bs-main-loop runtime, to be exact). When this
/// function blocks in the `block_on`, it should thread-block, and switch to another session
///
/// The arc_counter variable is used as a proxy to keep track the number of active bootstrap
/// sessions.
#[allow(clippy::too_many_arguments)]
<<<<<<< HEAD
fn run_bootstrap_session<C: NetworkCommandSenderTrait>(
    mut server: BootstrapServerBinder,
=======
fn run_bootstrap_session<D: Duplex + 'static>(
    mut server: BootstrapServerBinder<D>,
>>>>>>> 3357a6b7
    arc_counter: Arc<()>,
    config: BootstrapConfig,
    remote_addr: SocketAddr,
    data_execution: Arc<RwLock<FinalState>>,
    version: Version,
    consensus_command_sender: Box<dyn ConsensusController>,
    network_command_sender: C,
    bs_loop_rt_handle: Handle,
) {
    debug!("running bootstrap for peer {}", remote_addr);
    bs_loop_rt_handle.block_on(async move {
        let res = tokio::time::timeout(
            config.bootstrap_timeout.into(),
            manage_bootstrap(
                &config,
                &mut server,
                data_execution,
                version,
                consensus_command_sender,
                network_command_sender,
            ),
        )
        .await;
        // This drop allows the server to accept new connections before having to complete the error notifications
        // account for this session being finished, as well as the root-instance
        massa_trace!("bootstrap.session.finished", {
            "sessions_remaining": Arc::strong_count(&arc_counter) - 2
        });
        drop(arc_counter);
        match res {
            Ok(mgmt) => match mgmt {
                Ok(_) => {
                    info!("bootstrapped peer {}", remote_addr);
                }
                Err(BootstrapError::ReceivedError(error)) => debug!(
                    "bootstrap serving error received from peer {}: {}",
                    remote_addr, error
                ),
                Err(err) => {
                    debug!("bootstrap serving error for peer {}: {}", remote_addr, err);
                    // We allow unused result because we don't care if an error is thrown when
                    // sending the error message to the server we will close the socket anyway.
                    let _ = server.send_error_timeout(err.to_string());
                }
            },
            Err(_timeout) => {
                debug!("bootstrap timeout for peer {}", remote_addr);
                // We allow unused result because we don't care if an error is thrown when
                // sending the error message to the server we will close the socket anyway.
                let _ = server.send_error_timeout(format!(
                    "Bootstrap process timedout ({})",
                    format_duration(config.bootstrap_timeout.to_duration())
                ));
            }
        }
    });
}

#[allow(clippy::too_many_arguments)]
pub async fn stream_bootstrap_information<D: Duplex + 'static>(
    server: &mut BootstrapServerBinder<D>,
    final_state: Arc<RwLock<FinalState>>,
    consensus_controller: Box<dyn ConsensusController>,
    mut last_slot: Option<Slot>,
    mut last_ledger_step: StreamingStep<LedgerKey>,
    mut last_pool_step: StreamingStep<AsyncMessageId>,
    mut last_cycle_step: StreamingStep<u64>,
    mut last_credits_step: StreamingStep<Slot>,
    mut last_ops_step: StreamingStep<Slot>,
    mut last_consensus_step: StreamingStep<PreHashSet<BlockId>>,
    mut send_last_start_period: bool,
    write_timeout: Duration,
) -> Result<(), BootstrapError> {
    loop {
        #[cfg(test)]
        {
            // Necessary for test_bootstrap_server in tests/scenarios.rs
            tokio::time::sleep(Duration::from_millis(500)).await;
        }

        let current_slot;
        let ledger_part;
        let async_pool_part;
        let pos_cycle_part;
        let pos_credits_part;
        let exec_ops_part;
        let final_state_changes;
        let last_start_period;

        let mut slot_too_old = false;

        // Scope of the final state read
        {
            let final_state_read = final_state.read();

            last_start_period = if send_last_start_period {
                Some(final_state_read.last_start_period)
            } else {
                None
            };

            let (data, new_ledger_step) = final_state_read
                .ledger
                .get_ledger_part(last_ledger_step.clone())?;
            ledger_part = data;

            let (pool_data, new_pool_step) =
                final_state_read.async_pool.get_pool_part(last_pool_step);
            async_pool_part = pool_data;

            let (cycle_data, new_cycle_step) = final_state_read
                .pos_state
                .get_cycle_history_part(last_cycle_step)?;
            pos_cycle_part = cycle_data;

            let (credits_data, new_credits_step) = final_state_read
                .pos_state
                .get_deferred_credits_part(last_credits_step);
            pos_credits_part = credits_data;

            let (ops_data, new_ops_step) = final_state_read
                .executed_ops
                .get_executed_ops_part(last_ops_step);
            exec_ops_part = ops_data;

            if let Some(slot) = last_slot && slot != final_state_read.slot {
                if slot > final_state_read.slot {
                    return Err(BootstrapError::GeneralError(
                        "Bootstrap cursor set to future slot".to_string(),
                    ));
                }
                final_state_changes = match final_state_read.get_state_changes_part(
                    slot,
                    new_ledger_step.clone(),
                    new_pool_step,
                    new_cycle_step,
                    new_credits_step,
                    new_ops_step,
                ) {
                    Ok(data) => data,
                    Err(err) if matches!(err, FinalStateError::InvalidSlot(_)) => {
                        slot_too_old = true;
                        Vec::default()
                    }
                    Err(err) => return Err(BootstrapError::FinalStateError(err)),
                };
            } else {
                final_state_changes = Vec::new();
            }

            // Update cursors for next turn
            last_ledger_step = new_ledger_step;
            last_pool_step = new_pool_step;
            last_cycle_step = new_cycle_step;
            last_credits_step = new_credits_step;
            last_ops_step = new_ops_step;
            last_slot = Some(final_state_read.slot);
            current_slot = final_state_read.slot;
            send_last_start_period = false;
        }

        if slot_too_old {
            return server.send_msg(write_timeout, BootstrapServerMessage::SlotTooOld);
        }

        // Setup final state global cursor
        let final_state_global_step = if last_ledger_step.finished()
            && last_pool_step.finished()
            && last_cycle_step.finished()
            && last_credits_step.finished()
            && last_ops_step.finished()
        {
            StreamingStep::Finished(Some(current_slot))
        } else {
            StreamingStep::Ongoing(current_slot)
        };

        // Setup final state changes cursor
        let final_state_changes_step = if final_state_changes.is_empty() {
            StreamingStep::Finished(Some(current_slot))
        } else {
            StreamingStep::Ongoing(current_slot)
        };

        // Stream consensus blocks if final state base bootstrap is finished
        let mut consensus_part = BootstrapableGraph {
            final_blocks: Default::default(),
        };
        let mut consensus_outdated_ids: PreHashSet<BlockId> = PreHashSet::default();
        if final_state_global_step.finished() {
            let (part, outdated_ids, new_consensus_step) = consensus_controller
                .get_bootstrap_part(last_consensus_step, final_state_changes_step)?;
            consensus_part = part;
            consensus_outdated_ids = outdated_ids;
            last_consensus_step = new_consensus_step;
        }

        // Logs for an easier diagnostic if needed
        debug!(
            "Final state bootstrap cursor: {:?}",
            final_state_global_step
        );
        debug!(
            "Consensus blocks bootstrap cursor: {:?}",
            last_consensus_step
        );
        if let StreamingStep::Ongoing(ids) = &last_consensus_step {
            debug!("Consensus bootstrap cursor length: {}", ids.len());
        }

        // If the consensus streaming is finished (also meaning that consensus slot == final state slot) exit
        if final_state_global_step.finished()
            && final_state_changes_step.finished()
            && last_consensus_step.finished()
        {
            server.send_msg(write_timeout, BootstrapServerMessage::BootstrapFinished)?;
            break;
        }

        // At this point we know that consensus, final state or both are not finished
<<<<<<< HEAD
        server.send_msg(
            write_timeout,
            BootstrapServerMessage::BootstrapPart {
                slot: current_slot,
                ledger_part,
                async_pool_part,
                pos_cycle_part,
                pos_credits_part,
                exec_ops_part,
                final_state_changes,
                consensus_part,
                consensus_outdated_ids,
            },
        )?;
=======
        match server
            .send_msg(
                write_timeout,
                BootstrapServerMessage::BootstrapPart {
                    slot: current_slot,
                    ledger_part,
                    async_pool_part,
                    pos_cycle_part,
                    pos_credits_part,
                    exec_ops_part,
                    final_state_changes,
                    consensus_part,
                    consensus_outdated_ids,
                    last_start_period,
                },
            )
            .await
        {
            Err(_) => Err(std::io::Error::new(
                std::io::ErrorKind::TimedOut,
                "bootstrap ask ledger part send timed out",
            )
            .into()),
            Ok(Err(e)) => Err(e),
            Ok(Ok(_)) => Ok(()),
        }?;
>>>>>>> 3357a6b7
    }
    Ok(())
}

#[allow(clippy::too_many_arguments)]
<<<<<<< HEAD
async fn manage_bootstrap<C: NetworkCommandSenderTrait>(
=======
async fn manage_bootstrap<D: Duplex + 'static>(
>>>>>>> 3357a6b7
    bootstrap_config: &BootstrapConfig,
    server: &mut BootstrapServerBinder<D>,
    final_state: Arc<RwLock<FinalState>>,
    version: Version,
    consensus_controller: Box<dyn ConsensusController>,
    network_command_sender: C,
) -> Result<(), BootstrapError> {
    massa_trace!("bootstrap.lib.manage_bootstrap", {});
    let read_error_timeout: Duration = bootstrap_config.read_error_timeout.into();

    server.handshake_timeout(version, Some(bootstrap_config.read_timeout.into()))?;

    match server.next_timeout(Some(read_error_timeout)) {
        Err(BootstrapError::TimedOut(_)) => {}
        Err(e) => return Err(e),
        Ok(BootstrapClientMessage::BootstrapError { error }) => {
            return Err(BootstrapError::GeneralError(error));
        }
        Ok(msg) => return Err(BootstrapError::UnexpectedClientMessage(Box::new(msg))),
    };

    let write_timeout: Duration = bootstrap_config.write_timeout.into();

    // Sync clocks.
    let server_time = MassaTime::now()?;

    server.send_msg(
        write_timeout,
        BootstrapServerMessage::BootstrapTime {
            server_time,
            version,
        },
    )?;

    loop {
        match server.next_timeout(Some(bootstrap_config.read_timeout.into())) {
            Err(BootstrapError::TimedOut(_)) => break Ok(()),
            Err(e) => break Err(e),
            Ok(msg) => match msg {
                BootstrapClientMessage::AskBootstrapPeers => {
<<<<<<< HEAD
                    server.send_msg(
                        write_timeout,
                        BootstrapServerMessage::BootstrapPeers {
                            peers: network_command_sender.get_bootstrap_peers().await?,
                        },
                    )?;
=======
                    match server
                        .send_msg(
                            write_timeout,
                            BootstrapServerMessage::BootstrapPeers {
                                // TODO: pass in an impl that can be mocked so that this will be hardcoded
                                // where the mock is defined
                                peers: network_command_sender.get_bootstrap_peers().await?,
                            },
                        )
                        .await
                    {
                        Err(_) => Err(std::io::Error::new(
                            std::io::ErrorKind::TimedOut,
                            "bootstrap peers send timed out",
                        )
                        .into()),
                        Ok(Err(e)) => Err(e),
                        Ok(Ok(_)) => Ok(()),
                    }?;
>>>>>>> 3357a6b7
                }
                BootstrapClientMessage::AskBootstrapPart {
                    last_slot,
                    last_ledger_step,
                    last_pool_step,
                    last_cycle_step,
                    last_credits_step,
                    last_ops_step,
                    last_consensus_step,
                    send_last_start_period,
                } => {
                    stream_bootstrap_information(
                        server,
                        final_state.clone(),
                        consensus_controller.clone(),
                        last_slot,
                        last_ledger_step,
                        last_pool_step,
                        last_cycle_step,
                        last_credits_step,
                        last_ops_step,
                        last_consensus_step,
                        send_last_start_period,
                        write_timeout,
                    )
                    .await?;
                }
                BootstrapClientMessage::BootstrapSuccess => break Ok(()),
                BootstrapClientMessage::BootstrapError { error } => {
                    break Err(BootstrapError::ReceivedError(error));
                }
            },
        };
    }
}

// Stable means of providing compiler optimisation hints
// Also provides a self-documenting tool to communicate likely/unlikely code-paths
// https://users.rust-lang.org/t/compiler-hint-for-unlikely-likely-for-if-branches/62102/4
#[inline]
#[cold]
fn cold() {}

#[inline]
fn _likely(b: bool) -> bool {
    if !b {
        cold()
    }
    b
}

#[inline]
fn unlikely(b: bool) -> bool {
    if b {
        cold()
    }
    b
}<|MERGE_RESOLUTION|>--- conflicted
+++ resolved
@@ -48,24 +48,13 @@
     thread,
     time::{Duration, Instant},
 };
-<<<<<<< HEAD
 use tokio::runtime::{self, Handle};
-=======
-use tokio::{
-    net::TcpStream,
-    runtime::{self, Handle, Runtime},
-};
->>>>>>> 3357a6b7
 use tracing::{debug, error, info, warn};
 use white_black_list::*;
 
 use crate::{
     error::BootstrapError,
-<<<<<<< HEAD
     establisher::BSListener,
-=======
-    establisher::{BSListener, Duplex},
->>>>>>> 3357a6b7
     messages::{BootstrapClientMessage, BootstrapServerMessage},
     server_binder::BootstrapServerBinder,
     BootstrapConfig,
@@ -73,7 +62,6 @@
 
 /// Abstraction layer over data produced by the listener, and transported
 /// over to the worker via a channel
-<<<<<<< HEAD
 type BsConn = (TcpStream, SocketAddr);
 
 /// handle on the bootstrap server
@@ -83,22 +71,11 @@
     #[allow(clippy::type_complexity)]
     _listen_handle: thread::JoinHandle<Result<Result<(), BsConn>, BootstrapError>>,
     main_handle: thread::JoinHandle<Result<(), BootstrapError>>,
-=======
-type BsConn<D> = (D, SocketAddr);
-
-/// handle on the bootstrap server
-pub struct BootstrapManager<D: Duplex> {
-    update_handle: thread::JoinHandle<Result<(), Box<BootstrapError>>>,
-    // need to preserve the listener handle up to here to prevent it being destroyed
-    #[allow(clippy::type_complexity)]
-    _listen_handle: thread::JoinHandle<Result<Result<(), BsConn<D>>, Box<BootstrapError>>>,
-    main_handle: thread::JoinHandle<Result<(), Box<BootstrapError>>>,
->>>>>>> 3357a6b7
     listen_stopper_tx: crossbeam::channel::Sender<()>,
     update_stopper_tx: crossbeam::channel::Sender<()>,
 }
 
-impl<D: Duplex> BootstrapManager<D> {
+impl BootstrapManager {
     /// stop the bootstrap server
     pub fn stop(self) -> Result<(), BootstrapError> {
         massa_trace!("bootstrap.lib.stop", {});
@@ -123,11 +100,7 @@
 }
 
 /// See module level documentation for details
-<<<<<<< HEAD
 pub fn start_bootstrap_server<C: NetworkCommandSenderTrait + Clone>(
-=======
-pub fn start_bootstrap_server<D: Duplex + 'static>(
->>>>>>> 3357a6b7
     consensus_controller: Box<dyn ConsensusController>,
     network_command_sender: C,
     final_state: Arc<RwLock<FinalState>>,
@@ -135,11 +108,7 @@
     listener: impl BSListener + Send + 'static,
     keypair: KeyPair,
     version: Version,
-<<<<<<< HEAD
 ) -> Result<Option<BootstrapManager>, BootstrapError> {
-=======
-) -> Result<Option<BootstrapManager<TcpStream>>, Box<BootstrapError>> {
->>>>>>> 3357a6b7
     massa_trace!("bootstrap.lib.start_bootstrap_server", {});
 
     // TODO(low prio): See if a zero capacity channel model can work
@@ -150,14 +119,8 @@
         return Err(BootstrapError::GeneralError("Fail to convert u32 to usize".to_string()));
     };
 
-<<<<<<< HEAD
     // This is needed for now, as there is no ergonomic to "select!" on both a channel and a blocking std::net::TcpStream
     let (listener_tx, listener_rx) = crossbeam::channel::bounded::<BsConn>(max_bootstraps * 2);
-=======
-    // This is the primary interface between the async-listener, and the "sync" worker
-    let (listener_tx, listener_rx) =
-        crossbeam::channel::bounded::<BsConn<TcpStream>>(max_bootstraps * 2);
->>>>>>> 3357a6b7
 
     let white_black_list = SharedWhiteBlackList::new(
         config.bootstrap_whitelist_path.clone(),
@@ -168,11 +131,7 @@
     let update_handle = thread::Builder::new()
         .name("wb_list_updater".to_string())
         .spawn(move || {
-<<<<<<< HEAD
             let res = BootstrapServer::<C>::run_updater(
-=======
-            let res = BootstrapServer::<D>::run_updater(
->>>>>>> 3357a6b7
                 updater_lists,
                 config.cache_duration.into(),
                 update_stopper_rx,
@@ -188,15 +147,7 @@
         .name("bs_listener".to_string())
         // FIXME: The interface being used shouldn't have `: Send + 'static` as a constraint on the listener assosciated type.
         // GAT lifetime is likely to remedy this, however.
-<<<<<<< HEAD
         .spawn(move || BootstrapServer::<C>::run_listener(listener, listener_tx))
-=======
-        .spawn(move || {
-            let res = listen_rt_handle
-                .block_on(BootstrapServer::<D>::run_listener(listener, listener_tx));
-            res
-        })
->>>>>>> 3357a6b7
         .expect("in `start_bootstrap_server`, OS failed to spawn listener thread");
 
     let main_handle = thread::Builder::new()
@@ -228,15 +179,11 @@
     }))
 }
 
-<<<<<<< HEAD
 struct BootstrapServer<'a, C: NetworkCommandSenderTrait> {
-=======
-struct BootstrapServer<'a, D: Duplex> {
->>>>>>> 3357a6b7
     consensus_controller: Box<dyn ConsensusController>,
     network_command_sender: C,
     final_state: Arc<RwLock<FinalState>>,
-    listener_rx: crossbeam::channel::Receiver<BsConn<D>>,
+    listener_rx: crossbeam::channel::Receiver<BsConn>,
     listen_stopper_rx: crossbeam::channel::Receiver<()>,
     white_black_list: SharedWhiteBlackList<'a>,
     keypair: KeyPair,
@@ -245,11 +192,7 @@
     ip_hist_map: HashMap<IpAddr, Instant>,
 }
 
-<<<<<<< HEAD
 impl<C: NetworkCommandSenderTrait + Clone> BootstrapServer<'_, C> {
-=======
-impl<D: Duplex + 'static> BootstrapServer<'_, D> {
->>>>>>> 3357a6b7
     fn run_updater(
         mut list: SharedWhiteBlackList<'_>,
         interval: Duration,
@@ -279,7 +222,6 @@
     /// TODO: Integrate the listener into the bootstrap-main-loop
     fn run_listener(
         mut listener: impl BSListener,
-<<<<<<< HEAD
         listener_tx: crossbeam::channel::Sender<BsConn>,
     ) -> Result<Result<(), BsConn>, BootstrapError> {
         loop {
@@ -291,23 +233,6 @@
                     remote_addr
                 );
                 return Ok(Err((dplx, remote_addr)));
-=======
-        listener_tx: crossbeam::channel::Sender<BsConn<TcpStream>>,
-    ) -> Result<Result<(), BsConn<TcpStream>>, Box<BootstrapError>> {
-        loop {
-            let (msg, addr) = listener.accept().map_err(BootstrapError::IoError)?;
-            msg.set_nonblocking(true).map_err(BootstrapError::IoError)?;
-            let msg = TcpStream::from_std(msg).map_err(BootstrapError::IoError)?;
-            match listener_tx.send((msg, addr)) {
-                Ok(_) => continue,
-                Err(SendError((dplx, remote_addr))) => {
-                    warn!(
-                        "listener channel disconnected after accepting connection from {}",
-                        remote_addr
-                    );
-                    return Ok(Err((dplx, remote_addr)));
-                }
->>>>>>> 3357a6b7
             };
         }
     }
@@ -343,16 +268,7 @@
 
             // check whether incoming peer IP is allowed.
             if let Err(error_msg) = self.white_black_list.is_ip_allowed(&remote_addr) {
-<<<<<<< HEAD
                 server_binding.close_and_send_error(error_msg.to_string(), remote_addr, move || {});
-=======
-                server_binding.close_and_send_error(
-                    self.bs_server_runtime.handle().clone(),
-                    error_msg.to_string(),
-                    remote_addr,
-                    move || {},
-                );
->>>>>>> 3357a6b7
                 continue;
             };
 
@@ -380,11 +296,7 @@
                 }
 
                 // check IP's bootstrap attempt history
-<<<<<<< HEAD
                 if let Err(msg) = BootstrapServer::<C>::greedy_client_check(
-=======
-                if let Err(msg) = BootstrapServer::<D>::greedy_client_check(
->>>>>>> 3357a6b7
                     &mut self.ip_hist_map,
                     remote_addr,
                     now,
@@ -401,16 +313,7 @@
                             "remote_addr": remote_addr
                         })
                     };
-<<<<<<< HEAD
                     server_binding.close_and_send_error(msg, remote_addr, tracer);
-=======
-                    server_binding.close_and_send_error(
-                        self.bs_server_runtime.handle().clone(),
-                        msg,
-                        remote_addr,
-                        tracer,
-                    );
->>>>>>> 3357a6b7
                     continue;
                 };
 
@@ -448,10 +351,6 @@
                 });
             } else {
                 server_binding.close_and_send_error(
-<<<<<<< HEAD
-=======
-                    self.bs_server_runtime.handle().clone(),
->>>>>>> 3357a6b7
                     "Bootstrap failed because the bootstrap server currently has no slots available.".to_string(),
                     remote_addr,
                     move || debug!("did not bootstrap {}: no available slots", remote_addr),
@@ -472,11 +371,7 @@
     /// - 3.a. double check the stop-signal is absent
     /// - 3.b. If present, fall-back to the stop behaviour
     /// - 3.c. If absent, all's clear to rock-n-roll.
-<<<<<<< HEAD
     fn receive_connection(&self, selector: &mut Select) -> Result<Option<BsConn>, BootstrapError> {
-=======
-    fn receive_connection(&self, selector: &mut Select) -> Result<Option<BsConn<D>>, String> {
->>>>>>> 3357a6b7
         // 1. Block until _something_ is ready
         let rdy = selector.ready();
 
@@ -554,13 +449,8 @@
 /// The arc_counter variable is used as a proxy to keep track the number of active bootstrap
 /// sessions.
 #[allow(clippy::too_many_arguments)]
-<<<<<<< HEAD
 fn run_bootstrap_session<C: NetworkCommandSenderTrait>(
     mut server: BootstrapServerBinder,
-=======
-fn run_bootstrap_session<D: Duplex + 'static>(
-    mut server: BootstrapServerBinder<D>,
->>>>>>> 3357a6b7
     arc_counter: Arc<()>,
     config: BootstrapConfig,
     remote_addr: SocketAddr,
@@ -620,8 +510,8 @@
 }
 
 #[allow(clippy::too_many_arguments)]
-pub async fn stream_bootstrap_information<D: Duplex + 'static>(
-    server: &mut BootstrapServerBinder<D>,
+pub async fn stream_bootstrap_information(
+    server: &mut BootstrapServerBinder,
     final_state: Arc<RwLock<FinalState>>,
     consensus_controller: Box<dyn ConsensusController>,
     mut last_slot: Option<Slot>,
@@ -781,7 +671,6 @@
         }
 
         // At this point we know that consensus, final state or both are not finished
-<<<<<<< HEAD
         server.send_msg(
             write_timeout,
             BootstrapServerMessage::BootstrapPart {
@@ -794,48 +683,17 @@
                 final_state_changes,
                 consensus_part,
                 consensus_outdated_ids,
+                last_start_period,
             },
         )?;
-=======
-        match server
-            .send_msg(
-                write_timeout,
-                BootstrapServerMessage::BootstrapPart {
-                    slot: current_slot,
-                    ledger_part,
-                    async_pool_part,
-                    pos_cycle_part,
-                    pos_credits_part,
-                    exec_ops_part,
-                    final_state_changes,
-                    consensus_part,
-                    consensus_outdated_ids,
-                    last_start_period,
-                },
-            )
-            .await
-        {
-            Err(_) => Err(std::io::Error::new(
-                std::io::ErrorKind::TimedOut,
-                "bootstrap ask ledger part send timed out",
-            )
-            .into()),
-            Ok(Err(e)) => Err(e),
-            Ok(Ok(_)) => Ok(()),
-        }?;
->>>>>>> 3357a6b7
     }
     Ok(())
 }
 
 #[allow(clippy::too_many_arguments)]
-<<<<<<< HEAD
 async fn manage_bootstrap<C: NetworkCommandSenderTrait>(
-=======
-async fn manage_bootstrap<D: Duplex + 'static>(
->>>>>>> 3357a6b7
     bootstrap_config: &BootstrapConfig,
-    server: &mut BootstrapServerBinder<D>,
+    server: &mut BootstrapServerBinder,
     final_state: Arc<RwLock<FinalState>>,
     version: Version,
     consensus_controller: Box<dyn ConsensusController>,
@@ -874,34 +732,12 @@
             Err(e) => break Err(e),
             Ok(msg) => match msg {
                 BootstrapClientMessage::AskBootstrapPeers => {
-<<<<<<< HEAD
                     server.send_msg(
                         write_timeout,
                         BootstrapServerMessage::BootstrapPeers {
                             peers: network_command_sender.get_bootstrap_peers().await?,
                         },
                     )?;
-=======
-                    match server
-                        .send_msg(
-                            write_timeout,
-                            BootstrapServerMessage::BootstrapPeers {
-                                // TODO: pass in an impl that can be mocked so that this will be hardcoded
-                                // where the mock is defined
-                                peers: network_command_sender.get_bootstrap_peers().await?,
-                            },
-                        )
-                        .await
-                    {
-                        Err(_) => Err(std::io::Error::new(
-                            std::io::ErrorKind::TimedOut,
-                            "bootstrap peers send timed out",
-                        )
-                        .into()),
-                        Ok(Err(e)) => Err(e),
-                        Ok(Ok(_)) => Ok(()),
-                    }?;
->>>>>>> 3357a6b7
                 }
                 BootstrapClientMessage::AskBootstrapPart {
                     last_slot,
