--- conflicted
+++ resolved
@@ -201,26 +201,8 @@
                 }
 
                 // listener
-<<<<<<< HEAD
                 // Potential issue: because it's async, a connection match could be cancelled before spawning
                 // the actual bootstrapping. Cancellation would occur through the Stop command going through
-                Ok((dplx, remote_addr)) = listener.accept(&whitelist, &blacklist) => {
-
-                    let max_bootstraps: u32 = self.bootstrap_config.max_simultaneous_bootstraps;
-                    let mut binding = BootstrapServerBinder::new(
-                        dplx,
-                        self.keypair.clone(),
-                        self.bootstrap_config.max_bytes_read_write,
-                        self.bootstrap_config.max_bootstrap_message_size,
-                        self.bootstrap_config.thread_count,
-                        self.bootstrap_config.max_datastore_key_length,
-                        self.bootstrap_config.randomness_size_bytes,
-                        self.bootstrap_config.consensus_bootstrap_part_size
-                    );
-                    if bootstrap_sessions < max_bootstraps {
-
-                        let per_ip_min_interval = self.bootstrap_config.per_ip_min_interval.to_duration();
-=======
                 res_connection = listener.accept() => {
                     let (mut server, remote_addr) = if let Ok((dplx, remote_addr)) = res_connection {
                         let server = BootstrapServerBinder::new(
@@ -231,7 +213,8 @@
                             self.bootstrap_config.thread_count,
                             self.bootstrap_config.max_datastore_key_length,
                             self.bootstrap_config.randomness_size_bytes,
-                            self.bootstrap_config.consensus_bootstrap_part_size);
+                            self.bootstrap_config.consensus_bootstrap_part_size
+                        );
 
                         // check whether incoming peer IP is allowed or return an error which is ignored
                         let Ok((server, remote_addr)) = self.is_ip_allowed(remote_addr, server, &whitelist, &blacklist).await else {
@@ -242,8 +225,10 @@
                         continue
                     };
 
-                    if bootstrap_sessions.len() < self.bootstrap_config.max_simultaneous_bootstraps.try_into().map_err(|_| BootstrapError::GeneralError("Fail to convert u32 to usize".to_string()))? {
->>>>>>> ddd6727e
+                    let max_bootstraps: u32 = self.bootstrap_config.max_simultaneous_bootstraps;
+                    if bootstrap_sessions < max_bootstraps {
+
+                        let per_ip_min_interval = self.bootstrap_config.per_ip_min_interval.to_duration();
                         massa_trace!("bootstrap.lib.run.select.accept", {"remote_addr": remote_addr});
                         let now = Instant::now();
 
@@ -258,36 +243,10 @@
                         }
 
                         // check IP's bootstrap attempt history
-<<<<<<< HEAD
-                        let Ok(binding) =  BootstrapServer::bootstrap_client_check(binding, &mut self.ip_hist_map, self.bootstrap_config.write_error_timeout.into(), remote_addr, now, per_ip_min_interval).await else {
+                        let Ok(binding) =  BootstrapServer::bootstrap_client_check(server, &mut self.ip_hist_map, self.bootstrap_config.write_error_timeout.into(), remote_addr, now, per_ip_min_interval).await else {
                             continue;
                         };
 
-=======
-                        match self.ip_hist_map.entry(remote_addr.ip()) {
-                            hash_map::Entry::Occupied(mut occ) => {
-                                if now.duration_since(*occ.get()) <= per_ip_min_interval {
-                                    let _ = match tokio::time::timeout(self.bootstrap_config.write_error_timeout.into(), server.send(BootstrapServerMessage::BootstrapError {
-                                        error:
-                                        format!("Your last bootstrap on this server was {} ago and you have to wait {} before retrying.", format_duration(occ.get().elapsed()), format_duration(per_ip_min_interval.saturating_sub(occ.get().elapsed())))
-                                    })).await {
-                                        Err(_) => Err(std::io::Error::new(std::io::ErrorKind::TimedOut, "bootstrap error too early retry bootstrap send timed out").into()),
-                                        Ok(Err(e)) => Err(e),
-                                        Ok(Ok(_)) => Ok(()),
-                                    };
-                                    // in list, non-expired => refuse
-                                    massa_trace!("bootstrap.lib.run.select.accept.refuse_limit", {"remote_addr": remote_addr});
-                                    continue;
-                                } else {
-                                    // in list, expired
-                                    occ.insert(now);
-                                }
-                            },
-                            hash_map::Entry::Vacant(vac) => {
-                                vac.insert(now);
-                            }
-                        }
->>>>>>> ddd6727e
 
                         // load cache if absent
                         // if bootstrap_data.is_none() {
@@ -310,7 +269,6 @@
                         let network_command_sender = self.network_command_sender.clone();
                         let config = self.bootstrap_config.clone();
 
-<<<<<<< HEAD
                         tokio::spawn(run_bootstrap_session(
                             binding,
                             self.manager_tx.clone(),
@@ -328,34 +286,7 @@
                         massa_trace!("bootstrap.session.started", {"active_count": bootstrap_sessions});
                     } else {
                         let config = self.bootstrap_config.clone();
-                        let _ = match tokio::time::timeout(config.clone().write_error_timeout.into(), binding.send(BootstrapServerMessage::BootstrapError {
-=======
-                        bootstrap_sessions.push(async move {
-                            debug!("awaiting on bootstrap of peer {}", remote_addr);
-                            match tokio::time::timeout(config.bootstrap_timeout.into(), manage_bootstrap(&config, &mut server, data_execution, version, consensus_command_sender, network_command_sender)).await {
-                                Ok(mgmt) => match mgmt {
-                                    Ok(_) => {
-                                        info!("bootstrapped peer {}", remote_addr)
-                                    },
-                                    Err(BootstrapError::ReceivedError(error)) => debug!("bootstrap serving error received from peer {}: {}", remote_addr, error),
-                                    Err(err) => {
-                                        debug!("bootstrap serving error for peer {}: {}", remote_addr, err);
-                                        // We allow unused result because we don't care if an error is thrown when sending the error message to the server we will close the socket anyway.
-                                        let _ = tokio::time::timeout(config.write_error_timeout.into(), server.send(BootstrapServerMessage::BootstrapError { error: err.to_string() })).await;
-                                    },
-                                }
-                                Err(_timeout) => {
-                                    debug!("bootstrap timeout for peer {}", remote_addr);
-                                    // We allow unused result because we don't care if an error is thrown when sending the error message to the server we will close the socket anyway.
-                                    let _ = tokio::time::timeout(config.write_error_timeout.into(), server.send(BootstrapServerMessage::BootstrapError { error: format!("Bootstrap process timedout ({})", format_duration(config.bootstrap_timeout.to_duration())) })).await;
-                                }
-                            }
-
-                        });
-                        massa_trace!("bootstrap.session.started", {"active_count": bootstrap_sessions.len()});
-                    } else {
-                        let _ = match tokio::time::timeout(self.bootstrap_config.write_error_timeout.into(), server.send(BootstrapServerMessage::BootstrapError {
->>>>>>> ddd6727e
+                        let _ = match tokio::time::timeout(config.clone().write_error_timeout.into(), server.send(BootstrapServerMessage::BootstrapError {
                             error: "Bootstrap failed because the bootstrap server currently has no slots available.".to_string()
                         })).await {
                             Err(_) => Err(std::io::Error::new(std::io::ErrorKind::TimedOut, "bootstrap error no available slots send timed out").into()),
@@ -371,7 +302,6 @@
         Ok(())
     }
 
-<<<<<<< HEAD
     /// check IP's bootstrap attempt history, consuming the duplex if fail, giving it back for later use otherwise.
     async fn bootstrap_client_check(
         mut server: BootstrapServerBinder,
@@ -420,6 +350,67 @@
             }
         }
         Ok(server)
+    }
+
+    #[cfg(test)]
+    // TODO we didn't test whether the peer IP address is banned
+    async fn is_ip_allowed(
+        &self,
+        remote_addr: SocketAddr,
+        server: BootstrapServerBinder,
+        _whitelist: &Option<HashSet<IpAddr>>,
+        _blacklist: &Option<HashSet<IpAddr>>,
+    ) -> io::Result<(BootstrapServerBinder, SocketAddr)> {
+        Ok((server, remote_addr))
+    }
+
+    #[cfg(not(test))]
+    // whether the peer IP address is banned
+    async fn is_ip_allowed(
+        &self,
+        remote_addr: SocketAddr,
+        mut server: BootstrapServerBinder,
+        whitelist: &Option<HashSet<IpAddr>>,
+        blacklist: &Option<HashSet<IpAddr>>,
+    ) -> io::Result<(BootstrapServerBinder, SocketAddr)> {
+        let ip = normalize_ip(remote_addr.ip());
+        // whether the peer IP address is blacklisted
+        let not_allowed_msg = if let Some(ip_list) = &blacklist && ip_list.contains(&ip) {
+            massa_trace!("bootstrap.lib.run.select.accept.refuse_blacklisted", {"remote_addr": remote_addr});
+            Some(format!("IP {} is blacklisted", &ip))
+        // whether the peer IP address is not present in the whitelist
+        } else if let Some(ip_list) = &whitelist && !ip_list.contains(&ip){
+            massa_trace!("bootstrap.lib.run.select.accept.refuse_not_whitelisted", {"remote_addr": remote_addr});
+            Some(format!("A whitelist exists and the IP {} is not whitelisted", &ip))
+        } else {
+            None
+        };
+
+        // whether the peer IP address is not allowed, send back an error message
+        if let Some(error_msg) = not_allowed_msg {
+            let _ = match tokio::time::timeout(
+                self.bootstrap_config.write_error_timeout.into(),
+                server.send(BootstrapServerMessage::BootstrapError {
+                    error: error_msg.clone(),
+                }),
+            )
+            .await
+            {
+                Err(_) => Err(std::io::Error::new(
+                    std::io::ErrorKind::PermissionDenied,
+                    format!("{}  timed out", &error_msg),
+                )
+                .into()),
+                Ok(Err(e)) => Err(e),
+                Ok(Ok(_)) => Ok(()),
+            };
+            return Err(std::io::Error::new(
+                std::io::ErrorKind::PermissionDenied,
+                error_msg,
+            ));
+        }
+
+        Ok((server, remote_addr))
     }
 }
 
@@ -486,67 +477,6 @@
             )
             .await;
         }
-=======
-    #[cfg(test)]
-    // TODO we didn't test whether the peer IP address is banned
-    async fn is_ip_allowed(
-        &self,
-        remote_addr: SocketAddr,
-        server: BootstrapServerBinder,
-        _whitelist: &Option<HashSet<IpAddr>>,
-        _blacklist: &Option<HashSet<IpAddr>>,
-    ) -> io::Result<(BootstrapServerBinder, SocketAddr)> {
-        Ok((server, remote_addr))
-    }
-
-    #[cfg(not(test))]
-    // whether the peer IP address is banned
-    async fn is_ip_allowed(
-        &self,
-        remote_addr: SocketAddr,
-        mut server: BootstrapServerBinder,
-        whitelist: &Option<HashSet<IpAddr>>,
-        blacklist: &Option<HashSet<IpAddr>>,
-    ) -> io::Result<(BootstrapServerBinder, SocketAddr)> {
-        let ip = normalize_ip(remote_addr.ip());
-        // whether the peer IP address is blacklisted
-        let not_allowed_msg = if let Some(ip_list) = &blacklist && ip_list.contains(&ip) {
-            massa_trace!("bootstrap.lib.run.select.accept.refuse_blacklisted", {"remote_addr": remote_addr});
-            Some(format!("IP {} is blacklisted", &ip))
-        // whether the peer IP address is not present in the whitelist
-        } else if let Some(ip_list) = &whitelist && !ip_list.contains(&ip){
-            massa_trace!("bootstrap.lib.run.select.accept.refuse_not_whitelisted", {"remote_addr": remote_addr});
-            Some(format!("A whitelist exists and the IP {} is not whitelisted", &ip))
-        } else {
-            None
-        };
-
-        // whether the peer IP address is not allowed, send back an error message
-        if let Some(error_msg) = not_allowed_msg {
-            let _ = match tokio::time::timeout(
-                self.bootstrap_config.write_error_timeout.into(),
-                server.send(BootstrapServerMessage::BootstrapError {
-                    error: error_msg.clone(),
-                }),
-            )
-            .await
-            {
-                Err(_) => Err(std::io::Error::new(
-                    std::io::ErrorKind::PermissionDenied,
-                    format!("{}  timed out", &error_msg),
-                )
-                .into()),
-                Ok(Err(e)) => Err(e),
-                Ok(Ok(_)) => Ok(()),
-            };
-            return Err(std::io::Error::new(
-                std::io::ErrorKind::PermissionDenied,
-                error_msg,
-            ));
-        }
-
-        Ok((server, remote_addr))
->>>>>>> ddd6727e
     }
 }
 
