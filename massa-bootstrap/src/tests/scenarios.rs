// Copyright (c) 2022 MASSA LABS <info@massa.net>

use super::tools::{
    get_boot_state, get_peers, get_random_final_state_bootstrap, get_random_ledger_changes,
};
use crate::tests::tools::{
    get_random_async_pool_changes, get_random_executed_ops_changes, get_random_pos_changes,
};
use crate::BootstrapConfig;
use crate::{
    establisher::{MockBSConnector, MockBSListener},
    get_state, start_bootstrap_server,
    tests::tools::{assert_eq_bootstrap_graph, get_bootstrap_config},
};
use massa_async_pool::AsyncPoolConfig;
use massa_consensus_exports::{
    bootstrapable_graph::BootstrapableGraph, test_exports::MockConsensusControllerImpl,
};
use massa_executed_ops::ExecutedOpsConfig;
use massa_final_state::{
    test_exports::{assert_eq_final_state, assert_eq_final_state_hash},
    FinalState, FinalStateConfig, StateChanges,
};
use massa_hash::{Hash, HASH_SIZE_BYTES};
use massa_ledger_exports::LedgerConfig;
use massa_models::{
    address::Address, config::MAX_DATASTORE_VALUE_LENGTH, node::NodeId, slot::Slot,
    streaming_step::StreamingStep, version::Version,
};
use massa_models::{
    config::{
        MAX_ASYNC_MESSAGE_DATA, MAX_ASYNC_POOL_LENGTH, MAX_DATASTORE_KEY_LENGTH, POS_SAVED_CYCLES,
    },
    prehash::PreHashSet,
};
use massa_network_exports::MockNetworkCommandSender;
use massa_pos_exports::{
    test_exports::assert_eq_pos_selection, PoSConfig, PoSFinalState, SelectorConfig,
};
use massa_pos_worker::start_selector_worker;
use massa_signature::KeyPair;
use massa_time::MassaTime;
use parking_lot::RwLock;
<<<<<<< HEAD
use std::{path::PathBuf, str::FromStr, sync::Arc, time::Duration};
use tempfile::TempDir;
=======
use serial_test::serial;
use std::{
    path::PathBuf,
    str::FromStr,
    sync::{atomic::Ordering, Arc},
    time::Duration,
};
use tempfile::TempDir;
use tokio::{net::TcpStream, sync::mpsc};
>>>>>>> 3357a6b7

lazy_static::lazy_static! {
    pub static ref BOOTSTRAP_CONFIG_KEYPAIR: (BootstrapConfig, KeyPair) = {
        let keypair = KeyPair::generate();
        (get_bootstrap_config(NodeId::new(keypair.get_public_key())), keypair)
    };
}

#[test]
fn test_bootstrap_server() {
    let thread_count = 2;
    let periods_per_cycle = 2;
    let (bootstrap_config, keypair): &(BootstrapConfig, KeyPair) = &BOOTSTRAP_CONFIG_KEYPAIR;
    let rolls_path = PathBuf::from_str("../massa-node/base_config/initial_rolls.json").unwrap();
    let genesis_address = Address::from_public_key(&KeyPair::generate().get_public_key());

    // setup final state local config
    let temp_dir = TempDir::new().unwrap();
    let final_state_local_config = FinalStateConfig {
        ledger_config: LedgerConfig {
            thread_count,
            initial_ledger_path: "".into(),
            disk_ledger_path: temp_dir.path().to_path_buf(),
            max_key_length: MAX_DATASTORE_KEY_LENGTH,
            max_ledger_part_size: 100_000,
            max_datastore_value_length: MAX_DATASTORE_VALUE_LENGTH,
        },
        async_pool_config: AsyncPoolConfig {
            thread_count,
            max_length: MAX_ASYNC_POOL_LENGTH,
            max_async_message_data: MAX_ASYNC_MESSAGE_DATA,
            bootstrap_part_size: 100,
        },
        pos_config: PoSConfig {
            periods_per_cycle,
            thread_count,
            cycle_history_length: POS_SAVED_CYCLES,
            credits_bootstrap_part_size: 100,
        },
        executed_ops_config: ExecutedOpsConfig {
            thread_count,
            bootstrap_part_size: 10,
        },
        final_history_length: 100,
        initial_seed_string: "".into(),
        initial_rolls_path: "".into(),
        thread_count,
        periods_per_cycle,
    };

    // setup selector local config
    let selector_local_config = SelectorConfig {
        thread_count,
        periods_per_cycle,
        genesis_address,
        ..Default::default()
    };

    // start proof-of-stake selectors
    let (mut server_selector_manager, server_selector_controller) =
        start_selector_worker(selector_local_config.clone())
            .expect("could not start server selector controller");
    let (mut client_selector_manager, client_selector_controller) =
        start_selector_worker(selector_local_config)
            .expect("could not start client selector controller");

    // setup final states
    let final_state_server = Arc::new(RwLock::new(get_random_final_state_bootstrap(
        PoSFinalState::new(
            final_state_local_config.pos_config.clone(),
            "",
            &rolls_path,
            server_selector_controller.clone(),
            Hash::from_bytes(&[0; HASH_SIZE_BYTES]),
        )
        .unwrap(),
        final_state_local_config.clone(),
    )));
    let final_state_client = Arc::new(RwLock::new(FinalState::create_final_state(
        PoSFinalState::new(
            final_state_local_config.pos_config.clone(),
            "",
            &rolls_path,
            client_selector_controller.clone(),
            Hash::from_bytes(&[0; HASH_SIZE_BYTES]),
        )
        .unwrap(),
        final_state_local_config,
    )));
    let final_state_client_clone = final_state_client.clone();
    let final_state_server_clone1 = final_state_server.clone();
    let final_state_server_clone2 = final_state_server.clone();

<<<<<<< HEAD
    let (mock_bs_listener, mock_remote_connector) = conn_establishment_mocks();

    // Setup network command mock-story: hard-code the result of getting bootstrap peers
    let mut mocked1 = MockNetworkCommandSender::new();
    let mut mocked2 = MockNetworkCommandSender::new();
    mocked2
        .expect_get_bootstrap_peers()
        .times(1)
        .returning(|| Ok(get_peers()));

    mocked1.expect_clone().return_once(move || mocked2);
    let mut stream_mock1 = Box::new(MockConsensusControllerImpl::new());
    let mut stream_mock2 = Box::new(MockConsensusControllerImpl::new());
    let mut stream_mock3 = Box::new(MockConsensusControllerImpl::new());
    let mut seq = mockall::Sequence::new();

=======
    // start bootstrap server
    let (mut mock_bs_listener, bootstrap_interface) = mock_establisher::new();
    let bootstrap_manager = start_bootstrap_server::<TcpStream>(
        consensus_controller,
        NetworkCommandSender(network_cmd_tx),
        final_state_server.clone(),
        bootstrap_config.clone(),
        mock_bs_listener
            .get_listener(&bootstrap_config.listen_addr.unwrap())
            .unwrap(),
        keypair.clone(),
        Version::from_str("TEST.1.10").unwrap(),
    )
    .unwrap()
    .unwrap();

    // launch the get_state process
    let (mut mock_remote_connector, mut remote_interface) = mock_establisher::new();
    let get_state_h = tokio::spawn(async move {
        get_state(
            bootstrap_config,
            final_state_client_clone,
            mock_remote_connector.get_connector(),
            Version::from_str("TEST.1.10").unwrap(),
            MassaTime::now().unwrap().saturating_sub(1000.into()),
            None,
            None,
        )
        .await
        .unwrap()
    });

    // accept connection attempt from remote
    let remote_bridge = std::thread::spawn(move || {
        let (remote_rw, conn_addr, waker) = remote_interface
            .wait_connection_attempt_from_controller()
            .expect("timeout waiting for connection attempt from remote");
        let expect_conn_addr = bootstrap_config.bootstrap_list[0].0;
        assert_eq!(
            conn_addr, expect_conn_addr,
            "client connected to wrong bootstrap ip"
        );
        waker.store(true, Ordering::Relaxed);
        remote_rw
    });

    // connect to bootstrap
    let remote_addr = std::net::SocketAddr::from_str("82.245.72.98:10000").unwrap(); // not checked
    let bootstrap_bridge = tokio::time::timeout(
        std::time::Duration::from_millis(1000),
        bootstrap_interface.connect_to_controller(&remote_addr),
    )
    .await
    .expect("timeout while connecting to bootstrap")
    .expect("could not connect to bootstrap");

    // launch bridge
    bootstrap_bridge.set_nonblocking(true).unwrap();
    let bootstrap_bridge = TcpStream::from_std(bootstrap_bridge).unwrap();
    let bridge = tokio::spawn(async move {
        let remote_bridge = remote_bridge.join().unwrap();
        remote_bridge.set_nonblocking(true).unwrap();
        let remote_bridge = TcpStream::from_std(remote_bridge).unwrap();
        bridge_mock_streams(remote_bridge, bootstrap_bridge).await;
    });

    // intercept peers being asked
    // TODO: This would ideally be mocked such that the bootstrap server takes an impl of the network controller.
    // and the impl is mocked such that it will just return the sent peers
    let wait_peers = async move || {
        // wait for bootstrap to ask network for peers, send them
        let response =
            match wait_network_command(&mut network_cmd_rx, 20_000.into(), |cmd| match cmd {
                NetworkCommand::GetBootstrapPeers(resp) => Some(resp),
                _ => None,
            })
            .await
            {
                Some(resp) => resp,
                None => panic!("timeout waiting for get peers command"),
            };
        let sent_peers = get_peers();
        response.send(sent_peers.clone()).unwrap();
        sent_peers
    };

    // intercept consensus parts being asked
>>>>>>> 3357a6b7
    let sent_graph = get_boot_state();
    let sent_graph_clone = sent_graph.clone();
    stream_mock3
        .expect_get_bootstrap_part()
        .times(10)
        .in_sequence(&mut seq)
        .returning(move |_, slot| {
            if StreamingStep::Ongoing(Slot::new(1, 1)) == slot {
                Ok((
                    sent_graph_clone.clone(),
                    PreHashSet::default(),
                    StreamingStep::Started,
                ))
            } else {
                Ok((
                    BootstrapableGraph {
                        final_blocks: vec![],
                    },
                    PreHashSet::default(),
                    StreamingStep::Finished(None),
                ))
            }
        });
    stream_mock2
        .expect_clone_box()
        .return_once(move || stream_mock3);
    stream_mock1
        .expect_clone_box()
        .return_once(move || stream_mock2);

    let bootstrap_manager_thread = std::thread::Builder::new()
        .name("bootstrap_thread".to_string())
        .spawn(move || {
            start_bootstrap_server::<MockNetworkCommandSender>(
                stream_mock1,
                mocked1,
                final_state_server_clone1,
                bootstrap_config.clone(),
                mock_bs_listener,
                keypair.clone(),
                Version::from_str("TEST.1.10").unwrap(),
            )
            .unwrap()
            .unwrap()
        })
        .unwrap();

    // launch the modifier thread
    let list_changes: Arc<RwLock<Vec<(Slot, StateChanges)>>> = Arc::new(RwLock::new(Vec::new()));
    let list_changes_clone = list_changes.clone();
    let mod_thread = std::thread::Builder::new()
        .name("modifier thread".to_string())
        .spawn(move || {
            for _ in 0..10 {
                std::thread::sleep(Duration::from_millis(500));
                let mut final_write = final_state_server_clone2.write();
                let next = final_write.slot.get_next_slot(thread_count).unwrap();
                final_write.slot = next;
                let changes = StateChanges {
                    pos_changes: get_random_pos_changes(10),
                    ledger_changes: get_random_ledger_changes(10),
                    async_pool_changes: get_random_async_pool_changes(10),
                    executed_ops_changes: get_random_executed_ops_changes(10),
                };
                final_write
                    .changes_history
                    .push_back((next, changes.clone()));
                let mut list_changes_write = list_changes_clone.write();
                list_changes_write.push((next, changes));
            }
        })
        .unwrap();

    // mock_remote_connector
    //     .expect_connect_timeout()
    //     .times(1)
    //     .returning(|_, _| todo!());
    // launch the get_state process
    let bootstrap_res = tokio::runtime::Runtime::new()
        .unwrap()
        .block_on(get_state(
            bootstrap_config,
            final_state_client_clone,
            mock_remote_connector,
            Version::from_str("TEST.1.10").unwrap(),
            MassaTime::now().unwrap().saturating_sub(1000.into()),
            None,
        ))
        .unwrap();

    // apply the changes to the server state before matching with the client
    {
        let mut final_state_server_write = final_state_server.write();
        let list_changes_read = list_changes.read().clone();
        // note: skip the first change to match the update loop behaviour
        for (slot, change) in list_changes_read.iter().skip(1) {
            final_state_server_write
                .pos_state
                .apply_changes(change.pos_changes.clone(), *slot, false)
                .unwrap();
            final_state_server_write.ledger.apply_changes(
                change.ledger_changes.clone(),
                *slot,
                None,
            );
            final_state_server_write
                .async_pool
                .apply_changes_unchecked(&change.async_pool_changes);
            final_state_server_write
                .executed_ops
                .apply_changes(change.executed_ops_changes.clone(), *slot);
        }
    }
    // Make sure the modifier thread has done its job
    mod_thread.join().unwrap();

    // check final states
    assert_eq_final_state(&final_state_server.read(), &final_state_client.read());
    assert_eq_final_state_hash(&final_state_server.read(), &final_state_client.read());

    // compute initial draws
    final_state_server.write().compute_initial_draws().unwrap();
    final_state_client.write().compute_initial_draws().unwrap();

    // check selection draw
    let server_selection = server_selector_controller.get_entire_selection();
    let client_selection = client_selector_controller.get_entire_selection();
    assert_eq_pos_selection(&server_selection, &client_selection);

    // check peers
    assert_eq!(
        get_peers().0,
        bootstrap_res.peers.unwrap().0,
        "mismatch between sent and received peers"
    );

    // check graphs
    assert_eq_bootstrap_graph(&sent_graph, &bootstrap_res.graph.unwrap());

    // stop bootstrap server
    bootstrap_manager_thread
        .join()
        .unwrap()
        .stop()
        .expect("could not stop bootstrap server");

    // stop selector controllers
    server_selector_manager.stop();
    client_selector_manager.stop();
}

fn conn_establishment_mocks() -> (MockBSListener, MockBSConnector) {
    // Setup the server/client connection
    // Bind a TcpListener to localhost on a specific port
    let listener = std::net::TcpListener::bind("127.0.0.1:8069").unwrap();

    // Due to the limitations of the mocking system, the listener must loop-accept in a dedicated
    // thread. We use a channel to make the connection available in the mocked `accept` method
    let (conn_tx, conn_rx) = std::sync::mpsc::sync_channel(100);
    let conn = std::thread::Builder::new()
        .name("mock conn connect".to_string())
        .spawn(|| std::net::TcpStream::connect("127.0.0.1:8069").unwrap())
        .unwrap();
    std::thread::Builder::new()
        .name("mock-listen-loop".to_string())
        .spawn(move || loop {
            conn_tx.send(listener.accept().unwrap()).unwrap()
        })
        .unwrap();

    // Mock the connection setups
    // TODO: Why is it twice, and not just once?
    let mut mock_bs_listener = MockBSListener::new();
    mock_bs_listener
        .expect_accept()
        .times(2)
        // Mock the `accept` method here by receiving from the listen-loop thread
        .returning(move || Ok(conn_rx.recv().unwrap()));

    let mut mock_remote_connector = MockBSConnector::new();
    mock_remote_connector
        .expect_connect_timeout()
        .times(1)
        .return_once(move |_, _| Ok(conn.join().unwrap()));
    (mock_bs_listener, mock_remote_connector)
}<|MERGE_RESOLUTION|>--- conflicted
+++ resolved
@@ -41,20 +41,8 @@
 use massa_signature::KeyPair;
 use massa_time::MassaTime;
 use parking_lot::RwLock;
-<<<<<<< HEAD
 use std::{path::PathBuf, str::FromStr, sync::Arc, time::Duration};
 use tempfile::TempDir;
-=======
-use serial_test::serial;
-use std::{
-    path::PathBuf,
-    str::FromStr,
-    sync::{atomic::Ordering, Arc},
-    time::Duration,
-};
-use tempfile::TempDir;
-use tokio::{net::TcpStream, sync::mpsc};
->>>>>>> 3357a6b7
 
 lazy_static::lazy_static! {
     pub static ref BOOTSTRAP_CONFIG_KEYPAIR: (BootstrapConfig, KeyPair) = {
@@ -148,7 +136,6 @@
     let final_state_server_clone1 = final_state_server.clone();
     let final_state_server_clone2 = final_state_server.clone();
 
-<<<<<<< HEAD
     let (mock_bs_listener, mock_remote_connector) = conn_establishment_mocks();
 
     // Setup network command mock-story: hard-code the result of getting bootstrap peers
@@ -165,95 +152,6 @@
     let mut stream_mock3 = Box::new(MockConsensusControllerImpl::new());
     let mut seq = mockall::Sequence::new();
 
-=======
-    // start bootstrap server
-    let (mut mock_bs_listener, bootstrap_interface) = mock_establisher::new();
-    let bootstrap_manager = start_bootstrap_server::<TcpStream>(
-        consensus_controller,
-        NetworkCommandSender(network_cmd_tx),
-        final_state_server.clone(),
-        bootstrap_config.clone(),
-        mock_bs_listener
-            .get_listener(&bootstrap_config.listen_addr.unwrap())
-            .unwrap(),
-        keypair.clone(),
-        Version::from_str("TEST.1.10").unwrap(),
-    )
-    .unwrap()
-    .unwrap();
-
-    // launch the get_state process
-    let (mut mock_remote_connector, mut remote_interface) = mock_establisher::new();
-    let get_state_h = tokio::spawn(async move {
-        get_state(
-            bootstrap_config,
-            final_state_client_clone,
-            mock_remote_connector.get_connector(),
-            Version::from_str("TEST.1.10").unwrap(),
-            MassaTime::now().unwrap().saturating_sub(1000.into()),
-            None,
-            None,
-        )
-        .await
-        .unwrap()
-    });
-
-    // accept connection attempt from remote
-    let remote_bridge = std::thread::spawn(move || {
-        let (remote_rw, conn_addr, waker) = remote_interface
-            .wait_connection_attempt_from_controller()
-            .expect("timeout waiting for connection attempt from remote");
-        let expect_conn_addr = bootstrap_config.bootstrap_list[0].0;
-        assert_eq!(
-            conn_addr, expect_conn_addr,
-            "client connected to wrong bootstrap ip"
-        );
-        waker.store(true, Ordering::Relaxed);
-        remote_rw
-    });
-
-    // connect to bootstrap
-    let remote_addr = std::net::SocketAddr::from_str("82.245.72.98:10000").unwrap(); // not checked
-    let bootstrap_bridge = tokio::time::timeout(
-        std::time::Duration::from_millis(1000),
-        bootstrap_interface.connect_to_controller(&remote_addr),
-    )
-    .await
-    .expect("timeout while connecting to bootstrap")
-    .expect("could not connect to bootstrap");
-
-    // launch bridge
-    bootstrap_bridge.set_nonblocking(true).unwrap();
-    let bootstrap_bridge = TcpStream::from_std(bootstrap_bridge).unwrap();
-    let bridge = tokio::spawn(async move {
-        let remote_bridge = remote_bridge.join().unwrap();
-        remote_bridge.set_nonblocking(true).unwrap();
-        let remote_bridge = TcpStream::from_std(remote_bridge).unwrap();
-        bridge_mock_streams(remote_bridge, bootstrap_bridge).await;
-    });
-
-    // intercept peers being asked
-    // TODO: This would ideally be mocked such that the bootstrap server takes an impl of the network controller.
-    // and the impl is mocked such that it will just return the sent peers
-    let wait_peers = async move || {
-        // wait for bootstrap to ask network for peers, send them
-        let response =
-            match wait_network_command(&mut network_cmd_rx, 20_000.into(), |cmd| match cmd {
-                NetworkCommand::GetBootstrapPeers(resp) => Some(resp),
-                _ => None,
-            })
-            .await
-            {
-                Some(resp) => resp,
-                None => panic!("timeout waiting for get peers command"),
-            };
-        let sent_peers = get_peers();
-        response.send(sent_peers.clone()).unwrap();
-        sent_peers
-    };
-
-    // intercept consensus parts being asked
->>>>>>> 3357a6b7
     let sent_graph = get_boot_state();
     let sent_graph_clone = sent_graph.clone();
     stream_mock3
@@ -341,6 +239,7 @@
             Version::from_str("TEST.1.10").unwrap(),
             MassaTime::now().unwrap().saturating_sub(1000.into()),
             None,
+            None,
         ))
         .unwrap();
 
