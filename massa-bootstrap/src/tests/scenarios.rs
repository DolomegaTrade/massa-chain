// Copyright (c) 2022 MASSA LABS <info@massa.net>

use super::tools::{
    get_boot_state, get_peers, get_random_final_state_bootstrap, get_random_ledger_changes,
};
use crate::listener::PollEvent;
use crate::tests::tools::{
    assert_eq_bootstrap_graph, get_random_async_pool_changes, get_random_executed_de_changes,
    get_random_executed_ops_changes, get_random_pos_changes,
};
use crate::{
    client::MockBSConnector, get_state, server::MockBSEventPoller, start_bootstrap_server,
    tests::tools::get_bootstrap_config,
};
use crate::{BootstrapConfig, BootstrapManager, BootstrapTcpListener};
use massa_async_pool::AsyncPoolConfig;
use massa_consensus_exports::{
    bootstrapable_graph::BootstrapableGraph, test_exports::MockConsensusControllerImpl,
};
use massa_db::{DBBatch, MassaDB, MassaDBConfig};
use massa_executed_ops::{ExecutedDenunciationsConfig, ExecutedOpsConfig};
use massa_final_state::{
    test_exports::{assert_eq_final_state, assert_eq_final_state_hash},
    FinalState, FinalStateConfig, StateChanges,
};
use massa_hash::{Hash, HASH_SIZE_BYTES};
use massa_ledger_exports::LedgerConfig;
use massa_models::config::{
    DENUNCIATION_EXPIRE_PERIODS, ENDORSEMENT_COUNT, MAX_DEFERRED_CREDITS_LENGTH,
    MAX_DENUNCIATIONS_PER_BLOCK_HEADER, MAX_PRODUCTION_STATS_LENGTH, MAX_ROLLS_COUNT_LENGTH,
    MIP_STORE_STATS_BLOCK_CONSIDERED, MIP_STORE_STATS_COUNTERS_MAX,
};
use massa_models::{
    address::Address, config::MAX_DATASTORE_VALUE_LENGTH, node::NodeId, slot::Slot,
    streaming_step::StreamingStep, version::Version,
};
use massa_models::{
    config::{
        MAX_ASYNC_MESSAGE_DATA, MAX_ASYNC_POOL_LENGTH, MAX_DATASTORE_KEY_LENGTH, POS_SAVED_CYCLES,
    },
    prehash::PreHashSet,
};

use massa_pos_exports::{
    test_exports::assert_eq_pos_selection, PoSConfig, PoSFinalState, SelectorConfig,
};
use massa_pos_worker::start_selector_worker;
use massa_protocol_exports::MockProtocolController;
use massa_signature::KeyPair;
use massa_time::MassaTime;
use massa_versioning::versioning::{MipComponent, MipInfo, MipState, MipStatsConfig, MipStore};
use mockall::Sequence;
use parking_lot::RwLock;
use std::collections::HashMap;
use std::net::{SocketAddr, TcpStream};
use std::sync::{Condvar, Mutex};
use std::{path::PathBuf, str::FromStr, sync::Arc, time::Duration};
use tempfile::TempDir;

lazy_static::lazy_static! {
    pub static ref BOOTSTRAP_CONFIG_KEYPAIR: (BootstrapConfig, KeyPair) = {
        let keypair = KeyPair::generate(0).unwrap();
        (get_bootstrap_config(NodeId::new(keypair.get_public_key())), keypair)
    };
}

fn mock_bootstrap_manager(addr: SocketAddr, bootstrap_config: BootstrapConfig) -> BootstrapManager {
    // TODO from config
    let rolls_path = PathBuf::from_str("../massa-node/base_config/initial_rolls.json").unwrap();
    let thread_count = 2;
    let periods_per_cycle = 2;
    let genesis_address = Address::from_public_key(&KeyPair::generate(0).unwrap().get_public_key());
    // setup selector local config
    let selector_local_config = SelectorConfig {
        thread_count,
        periods_per_cycle,
        genesis_address,
        ..Default::default()
    };

    // create a MIP store
    let mip_stats_cfg = MipStatsConfig {
        block_count_considered: MIP_STORE_STATS_BLOCK_CONSIDERED,
        counters_max: MIP_STORE_STATS_COUNTERS_MAX,
    };
    let mi_1 = MipInfo {
        name: "MIP-0002".to_string(),
        version: 2,
        components: HashMap::from([(MipComponent::Address, 1)]),
        start: MassaTime::from(5),
        timeout: MassaTime::from(10),
        activation_delay: MassaTime::from(4),
    };
    let state_1 = MipState::new(MassaTime::from(3));
    let mip_store = MipStore::try_from(([(mi_1, state_1)], mip_stats_cfg.clone())).unwrap();

    // start bootstrap manager
    let (_, keypair): &(BootstrapConfig, KeyPair) = &BOOTSTRAP_CONFIG_KEYPAIR;
    let mut mocked1 = Box::new(MockProtocolController::new());
    let mocked2 = Box::new(MockProtocolController::new());
    mocked1.expect_clone_box().return_once(move || mocked2);

    // start proof-of-stake selectors
    let (_server_selector_manager, server_selector_controller) =
        start_selector_worker(selector_local_config.clone())
            .expect("could not start server selector controller");

    // setup final state local config
    let temp_dir = TempDir::new().unwrap();
    let db_config = MassaDBConfig {
        path: temp_dir.path().to_path_buf(),
        max_history_length: 10,
        thread_count,
    };
    let db = Arc::new(RwLock::new(MassaDB::new(db_config)));
    let final_state_local_config = FinalStateConfig {
        ledger_config: LedgerConfig {
            thread_count,
            initial_ledger_path: "".into(),
            disk_ledger_path: temp_dir.path().to_path_buf(),
            max_key_length: MAX_DATASTORE_KEY_LENGTH,
            max_datastore_value_length: MAX_DATASTORE_VALUE_LENGTH,
        },
        async_pool_config: AsyncPoolConfig {
            thread_count,
            max_length: MAX_ASYNC_POOL_LENGTH,
            max_async_message_data: MAX_ASYNC_MESSAGE_DATA,
            max_key_length: MAX_DATASTORE_KEY_LENGTH as u32,
        },
        pos_config: PoSConfig {
            periods_per_cycle,
            thread_count,
            cycle_history_length: POS_SAVED_CYCLES,
            max_rolls_length: MAX_ROLLS_COUNT_LENGTH,
            max_production_stats_length: MAX_PRODUCTION_STATS_LENGTH,
            max_credit_length: MAX_DEFERRED_CREDITS_LENGTH,
        },
        executed_ops_config: ExecutedOpsConfig { thread_count },
        final_history_length: 100,
        initial_seed_string: "".into(),
        initial_rolls_path: "".into(),
        thread_count,
        periods_per_cycle,
        executed_denunciations_config: ExecutedDenunciationsConfig {
            denunciation_expire_periods: DENUNCIATION_EXPIRE_PERIODS,
            thread_count,
            endorsement_count: ENDORSEMENT_COUNT,
        },
        endorsement_count: ENDORSEMENT_COUNT,
        max_executed_denunciations_length: 1000,
        max_denunciations_per_block_header: MAX_DENUNCIATIONS_PER_BLOCK_HEADER,
    };

    let final_state_server = Arc::new(RwLock::new(get_random_final_state_bootstrap(
        PoSFinalState::new(
            final_state_local_config.pos_config.clone(),
            "",
            &rolls_path,
            server_selector_controller.clone(),
            Hash::from_bytes(&[0; HASH_SIZE_BYTES]),
            db.clone(),
        )
        .unwrap(),
        final_state_local_config.clone(),
        db.clone(),
    )));
    let mut stream_mock1 = Box::new(MockConsensusControllerImpl::new());
    let mut stream_mock2 = Box::new(MockConsensusControllerImpl::new());
    let stream_mock3 = Box::new(MockConsensusControllerImpl::new());
    stream_mock2
        .expect_clone_box()
        .return_once(move || stream_mock3);
    stream_mock1
        .expect_clone_box()
        .return_once(move || stream_mock2);

    start_bootstrap_server(
        BootstrapTcpListener::new(&addr).unwrap().1,
        stream_mock1,
        mocked1,
        final_state_server,
        bootstrap_config.clone(),
        keypair.clone(),
        Version::from_str("TEST.1.10").unwrap(),
        mip_store,
    )
    .unwrap()
}

#[test]
fn test_bootstrap_whitelist() {
    let addr: SocketAddr = "127.0.0.1:8080".parse().unwrap();
    let (config, _keypair): &(BootstrapConfig, KeyPair) = &BOOTSTRAP_CONFIG_KEYPAIR;
    let _bs_manager = mock_bootstrap_manager(addr.clone(), config.clone());

    let conn = TcpStream::connect(addr);
    conn.unwrap();
}

// TEST TODO
#[test]
#[ignore]
fn test_bootstrap_server() {
    let thread_count = 2;
    let periods_per_cycle = 2;
    let (bootstrap_config, keypair): &(BootstrapConfig, KeyPair) = &BOOTSTRAP_CONFIG_KEYPAIR;
    let rolls_path = PathBuf::from_str("../massa-node/base_config/initial_rolls.json").unwrap();
    let genesis_address = Address::from_public_key(&KeyPair::generate(0).unwrap().get_public_key());

    // let (consensus_controller, mut consensus_event_receiver) =
    //     MockConsensusController::new_with_receiver();
    // let (network_cmd_tx, mut network_cmd_rx) = mpsc::channel::<NetworkCommand>(5);

    // create a MIP store
    let mip_stats_cfg = MipStatsConfig {
        block_count_considered: MIP_STORE_STATS_BLOCK_CONSIDERED,
        counters_max: MIP_STORE_STATS_COUNTERS_MAX,
    };
    let mi_1 = MipInfo {
        name: "MIP-0002".to_string(),
        version: 2,
        components: HashMap::from([(MipComponent::Address, 1)]),
        start: MassaTime::from(5),
        timeout: MassaTime::from(10),
        activation_delay: MassaTime::from(4),
    };
    let state_1 = MipState::new(MassaTime::from(3));
    let mip_store = MipStore::try_from(([(mi_1, state_1)], mip_stats_cfg.clone())).unwrap();

    // setup final state local config
    let temp_dir_server = TempDir::new().unwrap();
    let db_server_config = MassaDBConfig {
        path: temp_dir_server.path().to_path_buf(),
        max_history_length: 100,
        thread_count,
    };
    let db_server = Arc::new(RwLock::new(MassaDB::new(db_server_config)));
    let temp_dir_client = TempDir::new().unwrap();
    let db_client_config = MassaDBConfig {
        path: temp_dir_client.path().to_path_buf(),
        max_history_length: 100,
        thread_count,
    };
    let db_client = Arc::new(RwLock::new(MassaDB::new(db_client_config)));
    let final_state_local_config = FinalStateConfig {
        ledger_config: LedgerConfig {
            thread_count,
            initial_ledger_path: "".into(),
            disk_ledger_path: temp_dir_server.path().to_path_buf(),
            max_key_length: MAX_DATASTORE_KEY_LENGTH,
            max_datastore_value_length: MAX_DATASTORE_VALUE_LENGTH,
        },
        async_pool_config: AsyncPoolConfig {
            thread_count,
            max_length: MAX_ASYNC_POOL_LENGTH,
            max_async_message_data: MAX_ASYNC_MESSAGE_DATA,
            max_key_length: MAX_DATASTORE_KEY_LENGTH as u32,
        },
        pos_config: PoSConfig {
            periods_per_cycle,
            thread_count,
            cycle_history_length: POS_SAVED_CYCLES,
            max_rolls_length: MAX_ROLLS_COUNT_LENGTH,
            max_production_stats_length: MAX_PRODUCTION_STATS_LENGTH,
            max_credit_length: MAX_DEFERRED_CREDITS_LENGTH,
        },
        executed_ops_config: ExecutedOpsConfig { thread_count },
        executed_denunciations_config: ExecutedDenunciationsConfig {
            denunciation_expire_periods: DENUNCIATION_EXPIRE_PERIODS,
            thread_count,
            endorsement_count: ENDORSEMENT_COUNT,
        },
        final_history_length: 100,
        initial_seed_string: "".into(),
        initial_rolls_path: "".into(),
        endorsement_count: ENDORSEMENT_COUNT,
        max_executed_denunciations_length: 1000,
        thread_count,
        periods_per_cycle,
        max_denunciations_per_block_header: MAX_DENUNCIATIONS_PER_BLOCK_HEADER,
    };

    // setup selector local config
    let selector_local_config = SelectorConfig {
        thread_count,
        periods_per_cycle,
        genesis_address,
        ..Default::default()
    };

    // start proof-of-stake selectors
    let (mut server_selector_manager, server_selector_controller) =
        start_selector_worker(selector_local_config.clone())
            .expect("could not start server selector controller");
    let (mut client_selector_manager, client_selector_controller) =
        start_selector_worker(selector_local_config)
            .expect("could not start client selector controller");

    let pos_server = PoSFinalState::new(
        final_state_local_config.pos_config.clone(),
        "",
        &rolls_path,
        server_selector_controller.clone(),
        Hash::from_bytes(&[0; HASH_SIZE_BYTES]),
        db_server.clone(),
    );

    // setup final states
    let final_state_server = Arc::new(RwLock::new(get_random_final_state_bootstrap(
        pos_server.unwrap(),
        final_state_local_config.clone(),
        db_server.clone(),
    )));

    let mut current_slot: Slot = Slot::new(0, thread_count - 1);

    for _ in 0..10 {
        std::thread::sleep(Duration::from_millis(500));

        let mut final_write = final_state_server.write();

        let changes = StateChanges {
            pos_changes: get_random_pos_changes(10),
            ledger_changes: get_random_ledger_changes(10),
            async_pool_changes: get_random_async_pool_changes(10, thread_count),
            executed_ops_changes: get_random_executed_ops_changes(10),
            executed_denunciations_changes: get_random_executed_de_changes(10),
        };

        let next = current_slot.get_next_slot(thread_count).unwrap();

        final_write.slot = next;

        let mut batch = DBBatch::new();

        final_write
            .pos_state
            .apply_changes_to_batch(changes.pos_changes.clone(), next, false, &mut batch)
            .unwrap();
        final_write
            .ledger
            .apply_changes_to_batch(changes.ledger_changes.clone(), &mut batch);
        final_write
            .async_pool
            .apply_changes_to_batch(&changes.async_pool_changes, &mut batch);
        final_write.executed_ops.apply_changes_to_batch(
            changes.executed_ops_changes.clone(),
            next,
            &mut batch,
        );
        final_write.executed_denunciations.apply_changes_to_batch(
            changes.executed_denunciations_changes.clone(),
            next,
            &mut batch,
        );

        final_write.db.write().write_batch(batch, Some(next));

        let cycle = final_write
            .slot
            .get_cycle(final_state_local_config.periods_per_cycle.clone());
        final_write
            .pos_state
            .feed_cycle_state_hash(cycle, final_write.final_state_hash);

        final_write.db.write().cur_change_id = next;

        current_slot = next;
    }

    let final_state_client = Arc::new(RwLock::new(FinalState::create_final_state(
        PoSFinalState::new(
            final_state_local_config.pos_config.clone(),
            "",
            &rolls_path,
            client_selector_controller.clone(),
            Hash::from_bytes(&[0; HASH_SIZE_BYTES]),
            db_client.clone(),
        )
        .unwrap(),
        final_state_local_config.clone(),
        db_client.clone(),
    )));

    // setup final state mocks.
    // TODO: work out a way to handle the clone shenanigans in a cleaner manner
    let final_state_client_clone = final_state_client.clone();
    let final_state_server_clone1 = final_state_server.clone();
    let final_state_server_clone2 = final_state_server.clone();

    let (mock_bs_listener, mock_remote_connector) = conn_establishment_mocks();
    // Setup network command mock-story: hard-code the result of getting bootstrap peers
    let mut mocked1 = MockProtocolController::new();
    let mut mocked2 = Box::new(MockProtocolController::new());
    mocked2
        .expect_get_bootstrap_peers()
        .times(1)
        .returning(|| Ok(get_peers(&keypair.clone())));

    mocked1.expect_clone_box().return_once(move || mocked2);

    let mut stream_mock1 = Box::new(MockConsensusControllerImpl::new());
    let mut stream_mock2 = Box::new(MockConsensusControllerImpl::new());
    let mut stream_mock3 = Box::new(MockConsensusControllerImpl::new());
    let mut seq = mockall::Sequence::new();

    let sent_graph = get_boot_state();
    let sent_graph_clone = sent_graph.clone();
    stream_mock3
        .expect_get_bootstrap_part()
        .times(2)
        .in_sequence(&mut seq)
        .returning(
            move |last_consensus_step, _slot| match last_consensus_step {
                StreamingStep::Started => Ok((
                    sent_graph_clone.clone(),
                    PreHashSet::default(),
                    StreamingStep::Ongoing(PreHashSet::default()),
                )),
                _ => Ok((
                    BootstrapableGraph {
                        final_blocks: vec![],
                    },
                    PreHashSet::default(),
                    StreamingStep::Finished(None),
                )),
            },
        );

    stream_mock2
        .expect_clone_box()
        .return_once(move || stream_mock3);
    stream_mock1
        .expect_clone_box()
        .return_once(move || stream_mock2);

    let cloned_store = mip_store.clone();

    // Start the bootstrap server thread
    let bootstrap_manager_thread = std::thread::Builder::new()
        .name("bootstrap_thread".to_string())
        .spawn(move || {
            start_bootstrap_server(
                mock_bs_listener,
                stream_mock1,
                Box::new(mocked1),
                final_state_server_clone1,
                bootstrap_config.clone(),
                keypair.clone(),
                Version::from_str("TEST.1.10").unwrap(),
                cloned_store,
            )
            .unwrap()
        })
        .unwrap();

    // launch the modifier thread
    let list_changes: Arc<RwLock<Vec<(Slot, StateChanges)>>> = Arc::new(RwLock::new(Vec::new()));
    let list_changes_clone = list_changes.clone();
    let mod_thread = std::thread::Builder::new()
        .name("modifier thread".to_string())
        .spawn(move || {
            let mut current_slot = Slot::new(5, 1);

            for _ in 0..10 {
                std::thread::sleep(Duration::from_millis(500));
                let mut final_write = final_state_server_clone2.write();
                let next = current_slot.get_next_slot(thread_count).unwrap();

                final_write.slot = next;

                let changes = StateChanges {
                    pos_changes: get_random_pos_changes(10),
                    ledger_changes: get_random_ledger_changes(10),
                    async_pool_changes: get_random_async_pool_changes(10, thread_count),
                    executed_ops_changes: get_random_executed_ops_changes(10),
                    executed_denunciations_changes: get_random_executed_de_changes(10),
                };

                let mut batch = DBBatch::new();

                final_write
                    .pos_state
                    .apply_changes_to_batch(changes.pos_changes.clone(), next, false, &mut batch)
                    .unwrap();
                final_write
                    .ledger
                    .apply_changes_to_batch(changes.ledger_changes.clone(), &mut batch);
                final_write
                    .async_pool
                    .apply_changes_to_batch(&changes.async_pool_changes, &mut batch);
                final_write.executed_ops.apply_changes_to_batch(
                    changes.executed_ops_changes.clone(),
                    next,
                    &mut batch,
                );
                final_write.executed_denunciations.apply_changes_to_batch(
                    changes.executed_denunciations_changes.clone(),
                    next,
                    &mut batch,
                );

                final_write.db.write().write_batch(batch, Some(next));

                let cycle = final_write
                    .slot
                    .get_cycle(final_state_local_config.periods_per_cycle.clone());
                final_write
                    .pos_state
                    .feed_cycle_state_hash(cycle, final_write.final_state_hash);

                final_write.db.write().cur_change_id = next;

                let mut list_changes_write = list_changes_clone.write();
                list_changes_write.push((next, changes));

                current_slot = next;
            }
        })
        .unwrap();

    // launch the get_state process
    let bootstrap_res = get_state(
        bootstrap_config,
        final_state_client_clone,
        mock_remote_connector,
        Version::from_str("TEST.1.10").unwrap(),
        MassaTime::now().unwrap().saturating_sub(1000.into()),
        None,
        None,
        Arc::new((Mutex::new(false), Condvar::new())),
    )
    .unwrap();
<<<<<<< HEAD

=======
    // apply the changes to the server state before matching with the client
    {
        let mut final_state_server_write = final_state_server.write();
        let list_changes_read = list_changes.read().clone();
        // note: skip the first change to match the update loop behaviour
        for (slot, change) in list_changes_read.iter().skip(1) {
            final_state_server_write
                .pos_state
                .apply_changes(change.pos_changes.clone(), *slot, false)
                .unwrap();
            final_state_server_write.ledger.apply_changes(
                change.ledger_changes.clone(),
                *slot,
                None,
            );
            final_state_server_write
                .async_pool
                .apply_changes_unchecked(&change.async_pool_changes);
            final_state_server_write
                .executed_ops
                .apply_changes(change.executed_ops_changes.clone(), *slot);
        }
    }
>>>>>>> f9d51bfb
    // Make sure the modifier thread has done its job
    mod_thread.join().unwrap();

    {
        let mut final_state_client_write = final_state_client.write();

        assert!(
            final_state_client_write.is_db_valid(),
            "Client's DB is not valid after bootstrap"
        );

        final_state_client_write.recompute_caches();
        final_state_client_write.init_ledger_hash();
    }

    // check final states
    assert_eq_final_state(&final_state_server.read(), &final_state_client.read());
    assert_eq_final_state_hash(&final_state_server.read(), &final_state_client.read());

    // compute initial draws
    final_state_server.write().compute_initial_draws().unwrap();
    final_state_client.write().compute_initial_draws().unwrap();
    // check selection draw
    let server_selection = server_selector_controller.get_entire_selection();
    let client_selection = client_selector_controller.get_entire_selection();
    assert_eq_pos_selection(&server_selection, &client_selection);

    // check peers
    assert_eq!(
        get_peers(&keypair).0,
        bootstrap_res.peers.unwrap().0,
        "mismatch between sent and received peers"
    );

    // check graphs
    assert_eq_bootstrap_graph(&sent_graph, &bootstrap_res.graph.unwrap());

    // check mip store
    let mip_raw_orig = mip_store.0.read().to_owned();
    let mip_raw_received = bootstrap_res.mip_store.unwrap().0.read().to_owned();
    assert_eq!(mip_raw_orig, mip_raw_received);

    // stop bootstrap server
    bootstrap_manager_thread
        .join()
        .unwrap()
        .stop()
        .expect("could not stop bootstrap server");

    // stop selector controllers
    server_selector_manager.stop();
    client_selector_manager.stop();
}

fn conn_establishment_mocks() -> (MockBSEventPoller, MockBSConnector) {
    // Setup the server/client connection
    // Bind a TcpListener to localhost on a specific port
    let listener = std::net::TcpListener::bind("127.0.0.1:8069").unwrap();

    // Due to the limitations of the mocking system, the listener must loop-accept in a dedicated
    // thread. We use a channel to make the connection available in the mocked `accept` method
    let (conn_tx, conn_rx) = std::sync::mpsc::sync_channel(100);
    std::thread::Builder::new()
        .name("mock-listen-loop".to_string())
        .spawn(move || loop {
            conn_tx.send(listener.accept().unwrap()).unwrap()
        })
        .unwrap();

    // Mock the connection setups
    // TODO: Why is it twice, and not just once?
    let mut seq = Sequence::new();
    let mut mock_bs_listener = MockBSEventPoller::new();
    mock_bs_listener
        .expect_poll()
        .times(1)
        // Mock the `accept` method here by receiving from the listen-loop thread
        .returning(move || Ok(PollEvent::NewConnection(conn_rx.recv().unwrap())))
        .in_sequence(&mut seq);
    mock_bs_listener
        .expect_poll()
        .times(1)
        // Mock the `accept` method here by receiving from the listen-loop thread
        .returning(move || Ok(PollEvent::Stop))
        .in_sequence(&mut seq);

    let mut seq = Sequence::new();
    let mut mock_remote_connector = MockBSConnector::new();
    mock_remote_connector
        .expect_connect_timeout()
        .times(1)
        .returning(move |_, _| Ok(std::net::TcpStream::connect("127.0.0.1:8069").unwrap()))
        .in_sequence(&mut seq);
    (mock_bs_listener, mock_remote_connector)
}<|MERGE_RESOLUTION|>--- conflicted
+++ resolved
@@ -531,33 +531,7 @@
         Arc::new((Mutex::new(false), Condvar::new())),
     )
     .unwrap();
-<<<<<<< HEAD
-
-=======
-    // apply the changes to the server state before matching with the client
-    {
-        let mut final_state_server_write = final_state_server.write();
-        let list_changes_read = list_changes.read().clone();
-        // note: skip the first change to match the update loop behaviour
-        for (slot, change) in list_changes_read.iter().skip(1) {
-            final_state_server_write
-                .pos_state
-                .apply_changes(change.pos_changes.clone(), *slot, false)
-                .unwrap();
-            final_state_server_write.ledger.apply_changes(
-                change.ledger_changes.clone(),
-                *slot,
-                None,
-            );
-            final_state_server_write
-                .async_pool
-                .apply_changes_unchecked(&change.async_pool_changes);
-            final_state_server_write
-                .executed_ops
-                .apply_changes(change.executed_ops_changes.clone(), *slot);
-        }
-    }
->>>>>>> f9d51bfb
+  
     // Make sure the modifier thread has done its job
     mod_thread.join().unwrap();
 
