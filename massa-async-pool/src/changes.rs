<<<<<<< HEAD
use std::{
    collections::{btree_map::Entry, BTreeMap},
    ops::Bound::Included,
};

use massa_ledger_exports::{
    Applicable, SetOrKeep, SetUpdateOrDelete, SetUpdateOrDeleteDeserializer,
    SetUpdateOrDeleteSerializer,
=======
///! Copyright (c) 2022 MASSA LABS <info@massa.net>

///! This file provides structures representing changes to the asynchronous message pool
use std::ops::Bound::Included;

use crate::{
    message::{AsyncMessage, AsyncMessageId, AsyncMessageIdDeserializer, AsyncMessageIdSerializer},
    AsyncMessageDeserializer, AsyncMessageSerializer,
>>>>>>> fea2b094
};
use massa_serialization::{
    Deserializer, SerializeError, Serializer, U64VarIntDeserializer, U64VarIntSerializer,
};
use nom::{
    error::{context, ContextError, ParseError},
    multi::length_count,
    sequence::tuple,
    IResult, Parser,
};
use serde::{Deserialize, Serialize};

<<<<<<< HEAD
///! Copyright (c) 2022 MASSA LABS <info@massa.net>

///! This file provides structures representing changes to the asynchronous message pool
use crate::{
    message::{
        AsyncMessage, AsyncMessageId, AsyncMessageIdDeserializer, AsyncMessageIdSerializer,
        AsyncMessageUpdate, AsyncMessageUpdateDeserializer, AsyncMessageUpdateSerializer,
    },
    AsyncMessageDeserializer, AsyncMessageSerializer,
};

/// Consolidated changes to the asynchronous message pool
#[derive(Default, Debug, Clone, PartialEq, Eq, Deserialize, Serialize)]
pub struct AsyncPoolChanges(
    pub BTreeMap<AsyncMessageId, SetUpdateOrDelete<AsyncMessage, AsyncMessageUpdate>>,
);
=======
/// Enum representing a value U with identifier T being added or deleted
#[derive(Debug, Clone, PartialEq, Eq, Deserialize, Serialize)]
pub enum Change<T, U> {
    /// an item with identifier T and value U is added
    Add(T, U),

    /// an item with identifier T is ready to be executed
    Activate(T),

    /// an item with identifier T is deleted
    Delete(T),
}
>>>>>>> fea2b094

impl Applicable<AsyncPoolChanges> for AsyncPoolChanges {
    /// extends the current `AsyncPoolChanges` with another one
    fn apply(&mut self, changes: AsyncPoolChanges) {
        for (id, msg_change) in changes.0 {
            match self.0.entry(id) {
                Entry::Occupied(mut occ) => {
                    // apply incoming change if a change on this entry already exists
                    occ.get_mut().apply(msg_change);
                }
                Entry::Vacant(vac) => {
                    // otherwise insert the incoming change
                    vac.insert(msg_change);
                }
            }
        }
    }
}

/// `AsyncPoolChanges` serializer
pub struct AsyncPoolChangesSerializer {
    u64_serializer: U64VarIntSerializer,
    id_serializer: AsyncMessageIdSerializer,
    set_update_or_delete_message_serializer: SetUpdateOrDeleteSerializer<
        AsyncMessage,
        AsyncMessageUpdate,
        AsyncMessageSerializer,
        AsyncMessageUpdateSerializer,
    >,
}

impl AsyncPoolChangesSerializer {
    pub fn new() -> Self {
        Self {
            u64_serializer: U64VarIntSerializer::new(),
            id_serializer: AsyncMessageIdSerializer::new(),
            set_update_or_delete_message_serializer: SetUpdateOrDeleteSerializer::new(
                AsyncMessageSerializer::new(false),
                AsyncMessageUpdateSerializer::new(false),
            ),
        }
    }
}

impl Default for AsyncPoolChangesSerializer {
    fn default() -> Self {
        Self::new()
    }
}

impl Serializer<AsyncPoolChanges> for AsyncPoolChangesSerializer {
    /// ## Example
    /// ```
    /// use std::ops::Bound::Included;
    /// use massa_serialization::Serializer;
    /// use massa_models::{address::Address, amount::Amount, slot::Slot};
    /// use std::str::FromStr;
    /// use massa_async_pool::{AsyncMessage, AsyncPoolChanges, AsyncPoolChangesSerializer};
    /// use massa_ledger_exports::SetUpdateOrDelete;
    ///
    /// let message = AsyncMessage::new_with_hash(
    ///     Slot::new(1, 0),
    ///     0,
    ///     Address::from_str("AU12dG5xP1RDEB5ocdHkymNVvvSJmUL9BgHwCksDowqmGWxfpm93x").unwrap(),
    ///     Address::from_str("AU12htxRWiEm8jDJpJptr6cwEhWNcCSFWstN1MLSa96DDkVM9Y42G").unwrap(),
    ///     String::from("test"),
    ///     10000000,
    ///     Amount::from_str("1").unwrap(),
    ///     Amount::from_str("1").unwrap(),
    ///     Slot::new(2, 0),
    ///     Slot::new(3, 0),
    ///     vec![1, 2, 3, 4],
    ///     None,
    ///     None
    /// );
    /// let mut changes = AsyncPoolChanges::default();
    ///    changes
    ///    .0
    ///    .insert(message.compute_id(), SetUpdateOrDelete::Set(message));
    /// let mut serialized = Vec::new();
    /// let serializer = AsyncPoolChangesSerializer::new();
    /// serializer.serialize(&changes, &mut serialized).unwrap();
    /// ```
    fn serialize(
        &self,
        value: &AsyncPoolChanges,
        buffer: &mut Vec<u8>,
    ) -> Result<(), SerializeError> {
        self.u64_serializer.serialize(
            &(value.0.len().try_into().map_err(|_| {
                SerializeError::GeneralError("Fail to transform usize to u64".to_string())
            })?),
            buffer,
        )?;
        for (id, change) in &value.0 {
            self.id_serializer.serialize(id, buffer)?;
            self.set_update_or_delete_message_serializer
                .serialize(change, buffer)?;
        }
        Ok(())
    }
}

pub struct AsyncPoolChangesDeserializer {
    async_pool_changes_length: U64VarIntDeserializer,
    id_deserializer: AsyncMessageIdDeserializer,
    set_update_or_delete_message_deserializer: SetUpdateOrDeleteDeserializer<
        AsyncMessage,
        AsyncMessageUpdate,
        AsyncMessageDeserializer,
        AsyncMessageUpdateDeserializer,
    >,
}

impl AsyncPoolChangesDeserializer {
    pub fn new(
        thread_count: u8,
        max_async_pool_changes: u64,
        max_async_message_data: u64,
        max_key_length: u32,
    ) -> Self {
        Self {
            async_pool_changes_length: U64VarIntDeserializer::new(
                Included(u64::MIN),
                Included(max_async_pool_changes),
            ),
            id_deserializer: AsyncMessageIdDeserializer::new(thread_count),
            set_update_or_delete_message_deserializer: SetUpdateOrDeleteDeserializer::new(
                AsyncMessageDeserializer::new(
                    thread_count,
                    max_async_message_data,
                    max_key_length,
                    false,
                ),
                AsyncMessageUpdateDeserializer::new(
                    thread_count,
                    max_async_message_data,
                    max_key_length,
                    false,
                ),
            ),
        }
    }
}

impl Deserializer<AsyncPoolChanges> for AsyncPoolChangesDeserializer {
    /// ## Example
    /// ```
    /// use std::ops::Bound::Included;
    /// use massa_serialization::{Serializer, Deserializer, DeserializeError};
    /// use massa_models::{address::Address, amount::Amount, slot::Slot};
    /// use std::str::FromStr;
    /// use massa_async_pool::{AsyncMessage, AsyncMessageTrigger, AsyncPoolChanges, AsyncPoolChangesSerializer, AsyncPoolChangesDeserializer};
    /// use massa_ledger_exports::SetUpdateOrDelete;
    ///
    /// let message = AsyncMessage::new_with_hash(
    ///     Slot::new(1, 0),
    ///     0,
    ///     Address::from_str("AU12dG5xP1RDEB5ocdHkymNVvvSJmUL9BgHwCksDowqmGWxfpm93x").unwrap(),
    ///     Address::from_str("AU12htxRWiEm8jDJpJptr6cwEhWNcCSFWstN1MLSa96DDkVM9Y42G").unwrap(),
    ///     String::from("test"),
    ///     10000000,
    ///     Amount::from_str("1").unwrap(),
    ///     Amount::from_str("1").unwrap(),
    ///     Slot::new(2, 0),
    ///     Slot::new(3, 0),
    ///     vec![1, 2, 3, 4],
    ///     Some(AsyncMessageTrigger {
    ///        address: Address::from_str("AU12dG5xP1RDEB5ocdHkymNVvvSJmUL9BgHwCksDowqmGWxfpm93x").unwrap(),
    ///        datastore_key: Some(vec![1, 2, 3, 4]),
    ///     }),
    ///     None
    /// );
    /// let mut changes = AsyncPoolChanges::default();
    /// changes
    ///    .0
    ///    .insert(message.compute_id(), SetUpdateOrDelete::Set(message.clone()));
    /// changes
    ///    .0
    ///    .insert(message.compute_id(), SetUpdateOrDelete::Delete);
    /// let mut serialized = Vec::new();
    /// let serializer = AsyncPoolChangesSerializer::new();
    /// let deserializer = AsyncPoolChangesDeserializer::new(32, 100000, 100000, 100000);
    /// serializer.serialize(&changes, &mut serialized).unwrap();
    /// let (rest, changes_deser) = deserializer.deserialize::<DeserializeError>(&serialized).unwrap();
    /// assert!(rest.is_empty());
    /// assert_eq!(changes, changes_deser);
    /// ```
    fn deserialize<'a, E: ParseError<&'a [u8]> + ContextError<&'a [u8]>>(
        &self,
        buffer: &'a [u8],
    ) -> IResult<&'a [u8], AsyncPoolChanges, E> {
        context(
            "Failed AsyncPoolChanges deserialization",
            length_count(
                context("Failed length deserialization", |input| {
                    self.async_pool_changes_length.deserialize(input)
                }),
                |input: &'a [u8]| {
                    tuple((
                        context("Failed id deserialization", |input| {
                            self.id_deserializer.deserialize(input)
                        }),
                        context(
                            "Failed set_update_or_delete_message deserialization",
                            |input| {
                                self.set_update_or_delete_message_deserializer
                                    .deserialize(input)
                            },
                        ),
                    ))(input)
                },
            ),
        )
        .map(|vec| AsyncPoolChanges(vec.into_iter().map(|data| (data.0, data.1)).collect()))
        .parse(buffer)
    }
}

impl AsyncPoolChanges {
    /// Pushes a message addition to the list of changes.
    /// No add/delete compensations are done.
    ///
    /// Arguments:
    /// * `msg_id`: ID of the message to push as added to the list of changes
    /// * `msg`: message to push as added to the list of changes
    pub fn push_add(&mut self, msg_id: AsyncMessageId, msg: AsyncMessage) {
        let mut change = AsyncPoolChanges::default();
        change.0.insert(msg_id, SetUpdateOrDelete::Set(msg));
        self.apply(change);
    }

    /// Pushes a message deletion to the list of changes.
    /// No add/delete compensations are done.
    ///
    /// Arguments:
    /// * `msg_id`: ID of the message to push as deleted to the list of changes
    pub fn push_delete(&mut self, msg_id: AsyncMessageId) {
        let mut change = AsyncPoolChanges::default();
        change.0.insert(msg_id, SetUpdateOrDelete::Delete);
        self.apply(change);
    }

    /// Pushes a message activation to the list of changes.
    ///
    /// Arguments:
    /// * `msg_id`: ID of the message to push as ready to be executed to the list of changes
    pub fn push_activate(&mut self, msg_id: AsyncMessageId) {
        let mut change = AsyncPoolChanges::default();

        let msg_update = AsyncMessageUpdate {
            can_be_executed: SetOrKeep::Set(true),
            ..Default::default()
        };

        change
            .0
            .insert(msg_id, SetUpdateOrDelete::Update(msg_update));
        self.apply(change);
    }
}<|MERGE_RESOLUTION|>--- conflicted
+++ resolved
@@ -1,38 +1,12 @@
-<<<<<<< HEAD
+///! Copyright (c) 2022 MASSA LABS <info@massa.net>
+
+///! This file provides structures representing changes to the asynchronous message pool
+
 use std::{
     collections::{btree_map::Entry, BTreeMap},
     ops::Bound::Included,
 };
 
-use massa_ledger_exports::{
-    Applicable, SetOrKeep, SetUpdateOrDelete, SetUpdateOrDeleteDeserializer,
-    SetUpdateOrDeleteSerializer,
-=======
-///! Copyright (c) 2022 MASSA LABS <info@massa.net>
-
-///! This file provides structures representing changes to the asynchronous message pool
-use std::ops::Bound::Included;
-
-use crate::{
-    message::{AsyncMessage, AsyncMessageId, AsyncMessageIdDeserializer, AsyncMessageIdSerializer},
-    AsyncMessageDeserializer, AsyncMessageSerializer,
->>>>>>> fea2b094
-};
-use massa_serialization::{
-    Deserializer, SerializeError, Serializer, U64VarIntDeserializer, U64VarIntSerializer,
-};
-use nom::{
-    error::{context, ContextError, ParseError},
-    multi::length_count,
-    sequence::tuple,
-    IResult, Parser,
-};
-use serde::{Deserialize, Serialize};
-
-<<<<<<< HEAD
-///! Copyright (c) 2022 MASSA LABS <info@massa.net>
-
-///! This file provides structures representing changes to the asynchronous message pool
 use crate::{
     message::{
         AsyncMessage, AsyncMessageId, AsyncMessageIdDeserializer, AsyncMessageIdSerializer,
@@ -41,25 +15,27 @@
     AsyncMessageDeserializer, AsyncMessageSerializer,
 };
 
+use massa_ledger_exports::{
+    Applicable, SetOrKeep, SetUpdateOrDelete, SetUpdateOrDeleteDeserializer,
+    SetUpdateOrDeleteSerializer
+};
+
+use massa_serialization::{
+    Deserializer, SerializeError, Serializer, U64VarIntDeserializer, U64VarIntSerializer,
+};
+use nom::{
+    error::{context, ContextError, ParseError},
+    multi::length_count,
+    sequence::tuple,
+    IResult, Parser,
+};
+use serde::{Deserialize, Serialize};
+
 /// Consolidated changes to the asynchronous message pool
 #[derive(Default, Debug, Clone, PartialEq, Eq, Deserialize, Serialize)]
 pub struct AsyncPoolChanges(
     pub BTreeMap<AsyncMessageId, SetUpdateOrDelete<AsyncMessage, AsyncMessageUpdate>>,
 );
-=======
-/// Enum representing a value U with identifier T being added or deleted
-#[derive(Debug, Clone, PartialEq, Eq, Deserialize, Serialize)]
-pub enum Change<T, U> {
-    /// an item with identifier T and value U is added
-    Add(T, U),
-
-    /// an item with identifier T is ready to be executed
-    Activate(T),
-
-    /// an item with identifier T is deleted
-    Delete(T),
-}
->>>>>>> fea2b094
 
 impl Applicable<AsyncPoolChanges> for AsyncPoolChanges {
     /// extends the current `AsyncPoolChanges` with another one
