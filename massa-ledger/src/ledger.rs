--- conflicted
+++ resolved
@@ -2,23 +2,6 @@
 
 //! This file defines the final ledger associating addresses to their balances, bytecode and data.
 
-<<<<<<< HEAD
-use crate::cursor::LedgerCursorStep;
-use crate::ledger_changes::LedgerChanges;
-use crate::ledger_entry::LedgerEntry;
-use crate::types::{Applicable, SetUpdateOrDelete};
-use crate::{FinalLedgerBootstrapState, LedgerConfig, LedgerCursor, LedgerError};
-use massa_hash::{Hash, HASH_SIZE_BYTES};
-use massa_models::amount::{AmountDeserializer, AmountSerializer};
-use massa_models::constants::default::MAXIMUM_BYTES_MESSAGE_BOOTSTRAP;
-use massa_models::constants::ADDRESS_SIZE_BYTES;
-use massa_models::Serializer;
-use massa_models::{
-    array_from_slice, Address, Amount, DeserializeCompact, Deserializer, ModelsError,
-    SerializeCompact,
-};
-use massa_models::{DeserializeVarInt, SerializeVarInt};
-=======
 use crate::cursor::{LedgerCursor, LedgerCursorStep};
 use crate::ledger_changes::LedgerChanges;
 use crate::ledger_entry::LedgerEntry;
@@ -33,7 +16,6 @@
 use nom::error::context;
 use nom::sequence::tuple;
 use nom::AsBytes;
->>>>>>> 600fcc8d
 use std::collections::BTreeMap;
 use std::ops::Bound::{Excluded, Included, Unbounded};
 use std::str::FromStr;
@@ -216,71 +198,14 @@
             .get(addr)
             .map_or(false, |v| v.datastore.contains_key(key))
     }
-<<<<<<< HEAD
-}
-
-/// Part of the ledger of execution
-#[derive(Debug, Clone)]
-pub struct ExecutionLedgerSubset(pub BTreeMap<Address, LedgerEntry>);
-
-impl SerializeCompact for ExecutionLedgerSubset {
-    fn to_bytes_compact(&self) -> Result<Vec<u8>, massa_models::ModelsError> {
-        let mut res: Vec<u8> = Vec::new();
-
-        let entry_count: u64 = self.0.len().try_into().map_err(|err| {
-            massa_models::ModelsError::SerializeError(format!(
-                "too many entries in ConsensusLedgerSubset: {}",
-                err
-            ))
-        })?;
-        res.extend(entry_count.to_varint_bytes());
-        for (address, data) in self.0.iter() {
-            res.extend(&address.to_bytes());
-            res.extend(&data.to_bytes_compact()?);
-        }
-
-        Ok(res)
-    }
-}
-
-impl DeserializeCompact for ExecutionLedgerSubset {
-    fn from_bytes_compact(buffer: &[u8]) -> Result<(Self, usize), massa_models::ModelsError> {
-        let mut cursor = 0usize;
-
-        let (entry_count, delta) = u64::from_varint_bytes(&buffer[cursor..])?;
-        // TODO: add entry_count checks ... see #1200
-        cursor += delta;
-
-        let mut ledger_subset = ExecutionLedgerSubset(BTreeMap::new());
-        for _ in 0..entry_count {
-            let address = Address::from_bytes(&array_from_slice(&buffer[cursor..])?)?;
-            cursor += ADDRESS_SIZE_BYTES;
-
-            let (data, delta) = LedgerEntry::from_bytes_compact(&buffer[cursor..])?;
-            cursor += delta;
-
-            ledger_subset.0.insert(address, data);
-        }
-
-        Ok((ledger_subset, cursor))
-    }
-}
-
-impl FinalLedger {
-=======
-
->>>>>>> 600fcc8d
+
     /// Get a part of the ledger
     /// Used for bootstrap
     /// Parameters:
     /// * cursor: Where we stopped in the ledger
     ///
     /// Returns:
-<<<<<<< HEAD
-    /// A subset of the ledger starting at `cursor` and of size `MAXIMUM_BYTES_MESSAGE_BOOTSTRAP` bytes.
-=======
     /// A subset of the ledger starting at `cursor` and of size `LEDGER_PART_SIZE_MESSAGE_BYTES` bytes.
->>>>>>> 600fcc8d
     pub fn get_ledger_part(
         &self,
         cursor: Option<LedgerCursor>,
@@ -296,52 +221,6 @@
         let mut data = Vec::new();
         let amount_serializer = AmountSerializer::new();
         for (addr, entry) in self.sorted_ledger.range(next_cursor.0..) {
-<<<<<<< HEAD
-            // No match because we want to be able to pass in all if in one loop
-            if let LedgerCursorStep::Finish = next_cursor.1 {
-                data.push(0);
-                next_cursor.1 = LedgerCursorStep::Start;
-                next_cursor.0 = *addr;
-            }
-            if let LedgerCursorStep::Start = next_cursor.1 {
-                data.extend(addr.to_bytes());
-                next_cursor.1 = LedgerCursorStep::Balance;
-                if data.len() as u32 > MAXIMUM_BYTES_MESSAGE_BOOTSTRAP {
-                    return Ok((data, next_cursor));
-                }
-            }
-            if let LedgerCursorStep::Balance = next_cursor.1 {
-                data.extend(amount_serializer.serialize(&entry.parallel_balance)?);
-                next_cursor.1 = LedgerCursorStep::Bytecode;
-                if data.len() as u32 > MAXIMUM_BYTES_MESSAGE_BOOTSTRAP {
-                    return Ok((data, next_cursor));
-                }
-            }
-            if let LedgerCursorStep::Bytecode = next_cursor.1 {
-                data.extend((entry.bytecode.len() as u64).to_varint_bytes());
-                data.extend(&entry.bytecode);
-                if data.len() as u32 > MAXIMUM_BYTES_MESSAGE_BOOTSTRAP {
-                    return Ok((data, next_cursor));
-                }
-                if let Some((key, _)) = entry.datastore.first_key_value() {
-                    next_cursor.1 = LedgerCursorStep::Datastore(*key);
-                } else {
-                    next_cursor.1 = LedgerCursorStep::Finish;
-                }
-            }
-            if let LedgerCursorStep::Datastore(key) = next_cursor.1 {
-                for (key, value) in entry.datastore.range((Included(key), Unbounded)) {
-                    next_cursor.1 = LedgerCursorStep::Datastore(*key);
-                    if data.len() as u32 > MAXIMUM_BYTES_MESSAGE_BOOTSTRAP {
-                        return Ok((data, next_cursor));
-                    }
-                    data.push(1);
-                    data.extend(key.to_bytes());
-                    data.extend((value.len() as u64).to_varint_bytes());
-                    data.extend(value);
-                }
-                next_cursor.1 = LedgerCursorStep::Finish;
-=======
             while (data.len() as u64) < LEDGER_PART_SIZE_MESSAGE_BYTES {
                 match next_cursor.1 {
                     LedgerCursorStep::Start => {
@@ -388,7 +267,6 @@
                 if data.len() as u64 > LEDGER_PART_SIZE_MESSAGE_BYTES {
                     return Ok((data, next_cursor));
                 }
->>>>>>> 600fcc8d
             }
         }
         Ok((data, next_cursor))
@@ -407,15 +285,6 @@
         new_cursor: LedgerCursor,
         data: Vec<u8>,
     ) -> Result<(), ModelsError> {
-<<<<<<< HEAD
-        let mut cursor_data: usize = 0;
-        let mut cursor = if let Some(old_cursor) = old_cursor {
-            old_cursor
-        } else {
-            let address =
-                Address::from_bytes(&array_from_slice(&data[cursor_data..ADDRESS_SIZE_BYTES])?)?;
-            cursor_data += ADDRESS_SIZE_BYTES;
-=======
         let mut data = data.as_bytes();
         let address_deserializer = AddressDeserializer::new();
         let hash_deserializer = HashDeserializer::default();
@@ -428,31 +297,11 @@
                 ModelsError::DeserializeError("Fail to deserialize address".to_string())
             })?;
             data = rest;
->>>>>>> 600fcc8d
             self.sorted_ledger
                 .entry(address)
                 .or_insert_with(LedgerEntry::default);
             LedgerCursor(address, LedgerCursorStep::Balance)
         };
-<<<<<<< HEAD
-        loop {
-            if cursor == new_cursor {
-                break;
-            }
-            // We want to make one check per loop to check that the cursor isn't finish each loop turn.
-            match cursor.1 {
-                LedgerCursorStep::Start => {
-                    let address = Address::from_bytes(&array_from_slice(&data[cursor_data..])?)?;
-                    self.sorted_ledger
-                        .entry(address)
-                        .or_insert_with(LedgerEntry::default);
-                    cursor_data += ADDRESS_SIZE_BYTES;
-                    cursor.1 = LedgerCursorStep::Balance;
-                }
-                LedgerCursorStep::Balance => {
-                    let amount_deserializer = AmountDeserializer::new();
-                    let (balance, delta) = amount_deserializer.deserialize(&data[cursor_data..])?;
-=======
         while cursor != new_cursor {
             // We want to make one check per loop to check that the cursor isn't finish each loop turn.
             let (new_state, rest) = match cursor.1 {
@@ -469,7 +318,6 @@
                     let (rest, balance) = amount_deserializer.deserialize(data).map_err(|_| {
                         ModelsError::DeserializeError("Fail to deserialize amount".to_string())
                     })?;
->>>>>>> 600fcc8d
                     self.sorted_ledger
                         .get_mut(&cursor.0)
                         .ok_or_else(|| {
@@ -479,22 +327,12 @@
                             ))
                         })?
                         .parallel_balance = balance;
-<<<<<<< HEAD
-                    cursor_data += delta;
-                    cursor.1 = LedgerCursorStep::Bytecode;
-                }
-                LedgerCursorStep::Bytecode => {
-                    let (bytecode_len, delta) = u64::from_varint_bytes(&data[cursor_data..])?;
-                    cursor_data += delta;
-                    let bytecode = data[cursor_data..cursor_data + bytecode_len as usize].to_vec();
-=======
                     (LedgerCursorStep::Bytecode, rest)
                 }
                 LedgerCursorStep::Bytecode => {
                     let (rest, bytecode) = vecu8_deserializer.deserialize(data).map_err(|_| {
                         ModelsError::DeserializeError("Fail to deserialize bytecode".to_string())
                     })?;
->>>>>>> 600fcc8d
                     self.sorted_ledger
                         .get_mut(&cursor.0)
                         .ok_or_else(|| {
@@ -504,23 +342,6 @@
                             ))
                         })?
                         .bytecode = bytecode;
-<<<<<<< HEAD
-                    cursor_data += bytecode_len as usize;
-                    cursor.1 = LedgerCursorStep::Datastore(Hash::compute_from("a".as_bytes()));
-                }
-                LedgerCursorStep::Datastore(_) => {
-                    if data[cursor_data] == 0 {
-                        cursor.1 = LedgerCursorStep::Finish;
-                        continue;
-                    }
-                    cursor_data += 1;
-                    let key = Hash::from_bytes(&array_from_slice(&data[cursor_data..])?)?;
-                    cursor_data += HASH_SIZE_BYTES;
-                    let (value_len, delta) = u64::from_varint_bytes(&data[cursor_data..])?;
-                    cursor_data += delta;
-                    let value = data[cursor_data..cursor_data + value_len as usize].to_vec();
-                    cursor_data += value_len as usize;
-=======
                     (LedgerCursorStep::Datastore(None), rest)
                 }
                 LedgerCursorStep::Datastore(_) => {
@@ -539,7 +360,6 @@
                     ));
                     let (rest, (key, value)) = entry_parser(data)
                         .map_err(|err| ModelsError::DeserializeError(err.to_string()))?;
->>>>>>> 600fcc8d
                     self.sorted_ledger
                         .get_mut(&cursor.0)
                         .ok_or_else(|| {
@@ -550,25 +370,12 @@
                         })?
                         .datastore
                         .insert(key, value);
-<<<<<<< HEAD
-                    if cursor_data == data.len() {
-                        cursor.1 = LedgerCursorStep::Finish;
-                    } else {
-                        cursor.1 = LedgerCursorStep::Datastore(key);
-                    }
-                }
-                LedgerCursorStep::Finish => {
-                    cursor.1 = LedgerCursorStep::Start;
-                }
-            }
-=======
                     (LedgerCursorStep::Datastore(Some(key)), rest)
                 }
                 LedgerCursorStep::Finish => (LedgerCursorStep::Start, data),
             };
             cursor.1 = new_state;
             data = rest;
->>>>>>> 600fcc8d
         }
         Ok(())
     }
@@ -584,16 +391,9 @@
 
     #[test]
     fn test_part_ledger() {
-<<<<<<< HEAD
-        let mut ledger: FinalLedger = FinalLedger::new(LedgerConfig {
-            initial_sce_ledger_path: "../massa-node/base_config/initial_sce_ledger.json".into(),
-        })
-        .unwrap();
-=======
         let mut ledger: FinalLedger =
             FinalLedger::new(LedgerConfig::sample(&BTreeMap::new()).0).unwrap();
         ledger.sorted_ledger.clear();
->>>>>>> 600fcc8d
         let mut datastore = BTreeMap::new();
         datastore.insert(Hash::compute_from(&"hello".as_bytes()), vec![4, 5, 6]);
         datastore.insert(Hash::compute_from(&"world".as_bytes()), vec![4, 5, 6]);
@@ -607,18 +407,12 @@
             ledger_entry,
         );
         let (part, cursor) = ledger.get_ledger_part(None).unwrap();
-<<<<<<< HEAD
-=======
         let (part2, cursor2) = ledger.get_ledger_part(Some(cursor.clone())).unwrap();
         let (part3, cursor3) = ledger.get_ledger_part(Some(cursor2.clone())).unwrap();
->>>>>>> 600fcc8d
         let mut new_ledger: FinalLedger = FinalLedger::new(LedgerConfig {
             initial_sce_ledger_path: "../massa-node/base_config/initial_sce_ledger.json".into(),
         })
         .unwrap();
-<<<<<<< HEAD
-        new_ledger.set_ledger_part(None, cursor, part).unwrap();
-=======
         new_ledger.sorted_ledger.clear();
         new_ledger
             .set_ledger_part(None, cursor.clone(), part)
@@ -630,6 +424,5 @@
             .set_ledger_part(Some(cursor2), cursor3.clone(), part3)
             .unwrap();
         assert_eq!(ledger.sorted_ledger, new_ledger.sorted_ledger);
->>>>>>> 600fcc8d
     }
 }