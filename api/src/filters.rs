--- conflicted
+++ resolved
@@ -77,14 +77,11 @@
         address: Address,
         response_tx: oneshot::Sender<Vec<StakerCycleProductionStats>>,
     },
-<<<<<<< HEAD
     Unban(IpAddr),
-=======
     GetBlockIdsByCreator {
         address: Address,
         response_tx: oneshot::Sender<HashMap<BlockId, Status>>,
     },
->>>>>>> 37e2fca4
 }
 
 pub enum ApiManagementCommand {}
