--- conflicted
+++ resolved
@@ -4,6 +4,7 @@
 #![warn(missing_docs)]
 #![warn(unused_crate_dependencies)]
 #![feature(ip)]
+use std::thread::sleep;
 extern crate massa_logging;
 
 #[cfg(feature = "op_spammer")]
@@ -93,6 +94,7 @@
 use std::path::PathBuf;
 use std::sync::atomic::{AtomicUsize, Ordering};
 use std::sync::{Condvar, Mutex};
+use std::thread::sleep;
 use std::time::Duration;
 use std::{path::Path, process, sync::Arc};
 use structopt::StructOpt;
@@ -1245,7 +1247,6 @@
                 info!("interrupt signal received");
                 break false;
             }
-<<<<<<< HEAD
             #[cfg(feature = "resync_check")]
             if let Some(resync_moment) = resync_check {
                 if resync_moment < std::time::Instant::now() {
@@ -1256,8 +1257,6 @@
             }
 
             sleep(Duration::from_millis(100));
-=======
->>>>>>> 36da2e91
         };
         stop(
             consensus_event_receiver,
