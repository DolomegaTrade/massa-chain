--- conflicted
+++ resolved
@@ -194,15 +194,10 @@
         cursor_delay: SETTINGS.execution.cursor_delay,
         clock_compensation: bootstrap_state.compensation_millis,
         max_async_gas: MAX_ASYNC_GAS,
-<<<<<<< HEAD
         max_gas_per_block: MAX_GAS_PER_BLOCK,
         roll_price: ROLL_PRICE,
         thread_count,
         t0,
-=======
-        thread_count: THREAD_COUNT,
-        t0: T0,
->>>>>>> 4883e524
         genesis_timestamp: *GENESIS_TIMESTAMP,
         block_reward: BLOCK_REWARD,
         endorsement_count: ENDORSEMENT_COUNT as u64,
