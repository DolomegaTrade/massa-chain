// Copyright (c) 2022 MASSA LABS <info@massa.net>

#![doc = include_str!("../../README.md")]
#![warn(missing_docs)]
#![warn(unused_crate_dependencies)]
extern crate massa_logging;

use crate::settings::SETTINGS;

use crossbeam_channel::{Receiver, TryRecvError};
use dialoguer::Password;
use massa_api::{ApiServer, ApiV2, Private, Public, RpcServer, StopHandle, API};
use massa_api_exports::config::APIConfig;
use massa_async_pool::AsyncPoolConfig;
use massa_bootstrap::{
    get_state, start_bootstrap_server, BootstrapConfig, BootstrapManager, DefaultConnector,
    DefaultListener,
};
use massa_consensus_exports::events::ConsensusEvent;
use massa_consensus_exports::{ConsensusChannels, ConsensusConfig, ConsensusManager};
use massa_consensus_worker::start_consensus_worker;
use massa_executed_ops::ExecutedOpsConfig;
use massa_execution_exports::{ExecutionConfig, ExecutionManager, GasCosts, StorageCostsConstants};
use massa_execution_worker::start_execution_worker;
use massa_factory_exports::{FactoryChannels, FactoryConfig, FactoryManager};
use massa_factory_worker::start_factory;
use massa_final_state::{FinalState, FinalStateConfig};
use massa_grpc::config::GrpcConfig;
use massa_grpc::server::MassaGrpc;
use massa_ledger_exports::LedgerConfig;
use massa_ledger_worker::FinalLedger;
use massa_logging::massa_trace;
use massa_models::address::Address;
use massa_models::config::constants::{
    ASYNC_POOL_BOOTSTRAP_PART_SIZE, BLOCK_REWARD, BOOTSTRAP_RANDOMNESS_SIZE_BYTES, CHANNEL_SIZE,
    DEFERRED_CREDITS_BOOTSTRAP_PART_SIZE, DELTA_F0, ENDORSEMENT_COUNT, END_TIMESTAMP,
    EXECUTED_OPS_BOOTSTRAP_PART_SIZE, GENESIS_KEY, GENESIS_TIMESTAMP, INITIAL_DRAW_SEED,
    LEDGER_COST_PER_BYTE, LEDGER_ENTRY_BASE_SIZE, LEDGER_ENTRY_DATASTORE_BASE_SIZE,
    LEDGER_PART_SIZE_MESSAGE_BYTES, MAX_ADVERTISE_LENGTH, MAX_ASK_BLOCKS_PER_MESSAGE,
    MAX_ASYNC_GAS, MAX_ASYNC_MESSAGE_DATA, MAX_ASYNC_POOL_LENGTH, MAX_BLOCK_SIZE,
    MAX_BOOTSTRAP_ASYNC_POOL_CHANGES, MAX_BOOTSTRAP_BLOCKS, MAX_BOOTSTRAP_ERROR_LENGTH,
    MAX_BOOTSTRAP_FINAL_STATE_PARTS_SIZE, MAX_BOOTSTRAP_MESSAGE_SIZE, MAX_BYTECODE_LENGTH,
    MAX_CONSENSUS_BLOCKS_IDS, MAX_DATASTORE_ENTRY_COUNT, MAX_DATASTORE_KEY_LENGTH,
    MAX_DATASTORE_VALUE_LENGTH, MAX_DEFERRED_CREDITS_LENGTH, MAX_ENDORSEMENTS_PER_MESSAGE,
    MAX_EXECUTED_OPS_CHANGES_LENGTH, MAX_EXECUTED_OPS_LENGTH, MAX_FUNCTION_NAME_LENGTH,
    MAX_GAS_PER_BLOCK, MAX_LEDGER_CHANGES_COUNT, MAX_MESSAGE_SIZE, MAX_OPERATIONS_PER_BLOCK,
    MAX_OPERATION_DATASTORE_ENTRY_COUNT, MAX_OPERATION_DATASTORE_KEY_LENGTH,
    MAX_OPERATION_DATASTORE_VALUE_LENGTH, MAX_PARAMETERS_SIZE, MAX_PRODUCTION_STATS_LENGTH,
    MAX_ROLLS_COUNT_LENGTH, MIP_STORE_STATS_BLOCK_CONSIDERED, MIP_STORE_STATS_COUNTERS_MAX,
    NETWORK_CONTROLLER_CHANNEL_SIZE, NETWORK_EVENT_CHANNEL_SIZE, NETWORK_NODE_COMMAND_CHANNEL_SIZE,
    NETWORK_NODE_EVENT_CHANNEL_SIZE, OPERATION_VALIDITY_PERIODS, PERIODS_PER_CYCLE,
    POOL_CONTROLLER_CHANNEL_SIZE, POS_MISS_RATE_DEACTIVATION_THRESHOLD, POS_SAVED_CYCLES,
    PROTOCOL_CONTROLLER_CHANNEL_SIZE, PROTOCOL_EVENT_CHANNEL_SIZE, ROLL_PRICE, T0, THREAD_COUNT,
    VERSION,
};
use massa_models::config::{
    CONSENSUS_BOOTSTRAP_PART_SIZE, DENUNCIATION_EXPIRE_PERIODS, DENUNCIATION_ITEMS_MAX_CYCLE_DELTA,
    MAX_OPERATIONS_PER_MESSAGE,
};
use massa_models::denunciation::DenunciationPrecursor;
use massa_network_exports::{Establisher, NetworkConfig, NetworkManager};
use massa_network_worker::start_network_controller;
use massa_pool_exports::{PoolChannels, PoolConfig, PoolManager};
use massa_pool_worker::start_pool_controller;
use massa_pos_exports::{PoSConfig, SelectorConfig, SelectorManager};
use massa_pos_worker::start_selector_worker;
use massa_protocol_exports::{
    ProtocolCommand, ProtocolCommandSender, ProtocolConfig, ProtocolManager, ProtocolReceivers,
    ProtocolSenders,
};
use massa_protocol_worker::start_protocol_controller;
use massa_storage::Storage;
use massa_time::MassaTime;
use massa_versioning_worker::versioning::{MipStatsConfig, MipStore};
use massa_wallet::Wallet;
use parking_lot::RwLock;
use std::path::PathBuf;
use std::sync::atomic::{AtomicUsize, Ordering};
use std::thread::sleep;
use std::time::Duration;
use std::{path::Path, process, sync::Arc};
use structopt::StructOpt;
use tokio::net::TcpStream;
use tokio::signal;
use tokio::sync::{broadcast, mpsc};
use tracing::{error, info, warn};
use tracing_subscriber::filter::{filter_fn, LevelFilter};

mod settings;

async fn launch(
    args: &Args,
    node_wallet: Arc<RwLock<Wallet>>,
) -> (
    Receiver<ConsensusEvent>,
    Option<BootstrapManager<TcpStream>>,
    Box<dyn ConsensusManager>,
    Box<dyn ExecutionManager>,
    Box<dyn SelectorManager>,
    Box<dyn PoolManager>,
    ProtocolManager,
    NetworkManager,
    Box<dyn FactoryManager>,
    mpsc::Receiver<()>,
    StopHandle,
    StopHandle,
    StopHandle,
    Option<massa_grpc::server::StopHandle>,
) {
    info!("Node version : {}", *VERSION);
    if let Some(end) = *END_TIMESTAMP {
        if MassaTime::now().expect("could not get now time") > end {
            panic!("This episode has come to an end, please get the latest testnet node version to continue");
        }
    }

    // Storage shared by multiple components.
    let shared_storage: Storage = Storage::create_root();

    // init final state
    let ledger_config = LedgerConfig {
        thread_count: THREAD_COUNT,
        initial_ledger_path: SETTINGS.ledger.initial_ledger_path.clone(),
        disk_ledger_path: SETTINGS.ledger.disk_ledger_path.clone(),
        max_key_length: MAX_DATASTORE_KEY_LENGTH,
        max_ledger_part_size: LEDGER_PART_SIZE_MESSAGE_BYTES,
        max_datastore_value_length: MAX_DATASTORE_VALUE_LENGTH,
    };
    let async_pool_config = AsyncPoolConfig {
        max_length: MAX_ASYNC_POOL_LENGTH,
        thread_count: THREAD_COUNT,
        bootstrap_part_size: ASYNC_POOL_BOOTSTRAP_PART_SIZE,
        max_async_message_data: MAX_ASYNC_MESSAGE_DATA,
    };
    let pos_config = PoSConfig {
        periods_per_cycle: PERIODS_PER_CYCLE,
        thread_count: THREAD_COUNT,
        cycle_history_length: POS_SAVED_CYCLES,
        credits_bootstrap_part_size: DEFERRED_CREDITS_BOOTSTRAP_PART_SIZE,
    };
    let executed_ops_config = ExecutedOpsConfig {
        thread_count: THREAD_COUNT,
        bootstrap_part_size: EXECUTED_OPS_BOOTSTRAP_PART_SIZE,
    };
    let final_state_config = FinalStateConfig {
        ledger_config: ledger_config.clone(),
        async_pool_config,
        pos_config,
        executed_ops_config,
        final_history_length: SETTINGS.ledger.final_history_length,
        thread_count: THREAD_COUNT,
        periods_per_cycle: PERIODS_PER_CYCLE,
        initial_seed_string: INITIAL_DRAW_SEED.into(),
        initial_rolls_path: SETTINGS.selector.initial_rolls_path.clone(),
    };

    // Remove current disk ledger if there is one and we don't want to restart from snapshot
    // NOTE: this is temporary, since we cannot currently handle bootstrap from remaining ledger
    if args.keep_ledger || args.restart_from_snapshot_at_period.is_some() {
        info!("Loading old ledger for next episode");
    } else if SETTINGS.ledger.disk_ledger_path.exists() {
        std::fs::remove_dir_all(SETTINGS.ledger.disk_ledger_path.clone())
            .expect("disk ledger delete failed");
    }

    // Create final ledger
    let ledger = FinalLedger::new(
        ledger_config.clone(),
        args.restart_from_snapshot_at_period.is_some() || cfg!(feature = "create_snapshot"),
    );

    // launch selector worker
    let (selector_manager, selector_controller) = start_selector_worker(SelectorConfig {
        max_draw_cache: SETTINGS.selector.max_draw_cache,
        channel_size: CHANNEL_SIZE,
        thread_count: THREAD_COUNT,
        endorsement_count: ENDORSEMENT_COUNT,
        periods_per_cycle: PERIODS_PER_CYCLE,
        genesis_address: Address::from_public_key(&GENESIS_KEY.get_public_key()),
    })
    .expect("could not start selector worker");

    // Create final state, from snapshot or from scratch
    let final_state = match args.restart_from_snapshot_at_period {
        Some(last_start_period) => Arc::new(parking_lot::RwLock::new(
            FinalState::new_derived_from_snapshot(
                final_state_config,
                Box::new(ledger),
                selector_controller.clone(),
                last_start_period,
            )
            .expect("could not init final state"),
        )),
        None => Arc::new(parking_lot::RwLock::new(
            FinalState::new(
                final_state_config,
                Box::new(ledger),
                selector_controller.clone(),
            )
            .expect("could not init final state"),
        )),
    };

    // interrupt signal listener
    let stop_signal = signal::ctrl_c();
    tokio::pin!(stop_signal);

    let bootstrap_config: BootstrapConfig = BootstrapConfig {
        bootstrap_list: SETTINGS.bootstrap.bootstrap_list.clone(),
        bootstrap_protocol: SETTINGS.bootstrap.bootstrap_protocol,
        bootstrap_whitelist_path: SETTINGS.bootstrap.bootstrap_whitelist_path.clone(),
        bootstrap_blacklist_path: SETTINGS.bootstrap.bootstrap_blacklist_path.clone(),
        listen_addr: SETTINGS.bootstrap.bind,
        connect_timeout: SETTINGS.bootstrap.connect_timeout,
        bootstrap_timeout: SETTINGS.bootstrap.bootstrap_timeout,
        read_timeout: SETTINGS.bootstrap.read_timeout,
        write_timeout: SETTINGS.bootstrap.write_timeout,
        read_error_timeout: SETTINGS.bootstrap.read_error_timeout,
        write_error_timeout: SETTINGS.bootstrap.write_error_timeout,
        retry_delay: SETTINGS.bootstrap.retry_delay,
        max_ping: SETTINGS.bootstrap.max_ping,
        max_clock_delta: SETTINGS.bootstrap.max_clock_delta,
        cache_duration: SETTINGS.bootstrap.cache_duration,
        keep_ledger: args.keep_ledger,
        max_simultaneous_bootstraps: SETTINGS.bootstrap.max_simultaneous_bootstraps,
        per_ip_min_interval: SETTINGS.bootstrap.per_ip_min_interval,
        ip_list_max_size: SETTINGS.bootstrap.ip_list_max_size,
        max_bytes_read_write: SETTINGS.bootstrap.max_bytes_read_write,
        max_bootstrap_message_size: MAX_BOOTSTRAP_MESSAGE_SIZE,
        max_datastore_key_length: MAX_DATASTORE_KEY_LENGTH,
        randomness_size_bytes: BOOTSTRAP_RANDOMNESS_SIZE_BYTES,
        thread_count: THREAD_COUNT,
        periods_per_cycle: PERIODS_PER_CYCLE,
        endorsement_count: ENDORSEMENT_COUNT,
        max_advertise_length: MAX_ADVERTISE_LENGTH,
        max_bootstrap_blocks_length: MAX_BOOTSTRAP_BLOCKS,
        max_bootstrap_error_length: MAX_BOOTSTRAP_ERROR_LENGTH,
        max_bootstrap_final_state_parts_size: MAX_BOOTSTRAP_FINAL_STATE_PARTS_SIZE,
        max_async_pool_changes: MAX_BOOTSTRAP_ASYNC_POOL_CHANGES,
        max_async_pool_length: MAX_ASYNC_POOL_LENGTH,
        max_async_message_data: MAX_ASYNC_MESSAGE_DATA,
        max_operations_per_block: MAX_OPERATIONS_PER_BLOCK,
        max_datastore_entry_count: MAX_DATASTORE_ENTRY_COUNT,
        max_datastore_value_length: MAX_DATASTORE_VALUE_LENGTH,
        max_function_name_length: MAX_FUNCTION_NAME_LENGTH,
        max_ledger_changes_count: MAX_LEDGER_CHANGES_COUNT,
        max_parameters_size: MAX_PARAMETERS_SIZE,
        max_op_datastore_entry_count: MAX_OPERATION_DATASTORE_ENTRY_COUNT,
        max_op_datastore_key_length: MAX_OPERATION_DATASTORE_KEY_LENGTH,
        max_op_datastore_value_length: MAX_OPERATION_DATASTORE_VALUE_LENGTH,
        max_changes_slot_count: SETTINGS.ledger.final_history_length as u64,
        max_rolls_length: MAX_ROLLS_COUNT_LENGTH,
        max_production_stats_length: MAX_PRODUCTION_STATS_LENGTH,
        max_credits_length: MAX_DEFERRED_CREDITS_LENGTH,
        max_executed_ops_length: MAX_EXECUTED_OPS_LENGTH,
        max_ops_changes_length: MAX_EXECUTED_OPS_CHANGES_LENGTH,
        consensus_bootstrap_part_size: CONSENSUS_BOOTSTRAP_PART_SIZE,
        max_consensus_block_ids: MAX_CONSENSUS_BLOCKS_IDS,
    };

    // bootstrap
    let bootstrap_state = tokio::select! {
        _ = &mut stop_signal => {
            info!("interrupt signal received in bootstrap loop");
            process::exit(0);
        },
        res = get_state(
            &bootstrap_config,
            final_state.clone(),
            DefaultConnector(bootstrap_config.connect_timeout),
            *VERSION,
            *GENESIS_TIMESTAMP,
            *END_TIMESTAMP,
            args.restart_from_snapshot_at_period
        ) => match res {
            Ok(vals) => vals,
            Err(err) => panic!("critical error detected in the bootstrap process: {}", err)
        }
    };

    let network_config: NetworkConfig = NetworkConfig {
        bind: SETTINGS.network.bind,
        routable_ip: SETTINGS.network.routable_ip,
        protocol_port: SETTINGS.network.protocol_port,
        connect_timeout: SETTINGS.network.connect_timeout,
        wakeup_interval: SETTINGS.network.wakeup_interval,
        initial_peers_file: SETTINGS.network.initial_peers_file.clone(),
        peers_file: SETTINGS.network.peers_file.clone(),
        keypair_file: SETTINGS.network.keypair_file.clone(),
        peer_types_config: SETTINGS.network.peer_types_config.clone(),
        max_in_connections_per_ip: SETTINGS.network.max_in_connections_per_ip,
        max_idle_peers: SETTINGS.network.max_idle_peers,
        max_banned_peers: SETTINGS.network.max_banned_peers,
        peers_file_dump_interval: SETTINGS.network.peers_file_dump_interval,
        message_timeout: SETTINGS.network.message_timeout,
        ask_peer_list_interval: SETTINGS.network.ask_peer_list_interval,
        max_send_wait_node_event: SETTINGS.network.max_send_wait_node_event,
        max_send_wait_network_event: SETTINGS.network.max_send_wait_network_event,
        ban_timeout: SETTINGS.network.ban_timeout,
        peer_list_send_timeout: SETTINGS.network.peer_list_send_timeout,
        max_in_connection_overflow: SETTINGS.network.max_in_connection_overflow,
        max_operations_per_message: SETTINGS.network.max_operations_per_message,
        max_bytes_read: SETTINGS.network.max_bytes_read,
        max_bytes_write: SETTINGS.network.max_bytes_write,
        max_ask_blocks: MAX_ASK_BLOCKS_PER_MESSAGE,
        max_operations_per_block: MAX_OPERATIONS_PER_BLOCK,
        thread_count: THREAD_COUNT,
        endorsement_count: ENDORSEMENT_COUNT,
        max_peer_advertise_length: MAX_ADVERTISE_LENGTH,
        max_endorsements_per_message: MAX_ENDORSEMENTS_PER_MESSAGE,
        max_message_size: MAX_MESSAGE_SIZE,
        max_datastore_value_length: MAX_DATASTORE_VALUE_LENGTH,
        max_op_datastore_entry_count: MAX_OPERATION_DATASTORE_ENTRY_COUNT,
        max_op_datastore_key_length: MAX_OPERATION_DATASTORE_KEY_LENGTH,
        max_op_datastore_value_length: MAX_OPERATION_DATASTORE_VALUE_LENGTH,
        max_function_name_length: MAX_FUNCTION_NAME_LENGTH,
        max_parameters_size: MAX_PARAMETERS_SIZE,
        controller_channel_size: NETWORK_CONTROLLER_CHANNEL_SIZE,
        event_channel_size: NETWORK_EVENT_CHANNEL_SIZE,
        node_command_channel_size: NETWORK_NODE_COMMAND_CHANNEL_SIZE,
        node_event_channel_size: NETWORK_NODE_EVENT_CHANNEL_SIZE,
        last_start_period: final_state.read().last_start_period,
    };

    // launch network controller
    let (network_command_sender, network_event_receiver, network_manager, private_key, node_id) =
        start_network_controller(
            &network_config,
            Establisher::new(),
            bootstrap_state.peers,
            *VERSION,
        )
        .await
        .expect("could not start network controller");

    if args.restart_from_snapshot_at_period.is_none() {
        // give the controller to final state in order for it to feed the cycles
        final_state
            .write()
            .compute_initial_draws()
            .expect("could not compute initial draws"); // TODO: this might just mean a bad bootstrap, no need to panic, just reboot
    }

    // Storage costs constants
    let storage_costs_constants = StorageCostsConstants {
        ledger_cost_per_byte: LEDGER_COST_PER_BYTE,
        ledger_entry_base_cost: LEDGER_COST_PER_BYTE
            .checked_mul_u64(LEDGER_ENTRY_BASE_SIZE as u64)
            .expect("Overflow when creating constant ledger_entry_base_cost"),
        ledger_entry_datastore_base_cost: LEDGER_COST_PER_BYTE
            .checked_mul_u64(LEDGER_ENTRY_DATASTORE_BASE_SIZE as u64)
            .expect("Overflow when creating constant ledger_entry_datastore_base_size"),
    };

    // Creates an empty default store
    let mip_stats_config = MipStatsConfig {
        block_count_considered: MIP_STORE_STATS_BLOCK_CONSIDERED,
        counters_max: MIP_STORE_STATS_COUNTERS_MAX,
    };
    let mip_store = MipStore::try_from(([], mip_stats_config)).unwrap();

    // launch execution module
    let execution_config = ExecutionConfig {
        max_final_events: SETTINGS.execution.max_final_events,
        readonly_queue_length: SETTINGS.execution.readonly_queue_length,
        cursor_delay: SETTINGS.execution.cursor_delay,
        max_async_gas: MAX_ASYNC_GAS,
        max_gas_per_block: MAX_GAS_PER_BLOCK,
        roll_price: ROLL_PRICE,
        thread_count: THREAD_COUNT,
        t0: T0,
        genesis_timestamp: *GENESIS_TIMESTAMP,
        block_reward: BLOCK_REWARD,
        endorsement_count: ENDORSEMENT_COUNT as u64,
        operation_validity_period: OPERATION_VALIDITY_PERIODS,
        periods_per_cycle: PERIODS_PER_CYCLE,
        stats_time_window_duration: SETTINGS.execution.stats_time_window_duration,
        max_miss_ratio: *POS_MISS_RATE_DEACTIVATION_THRESHOLD,
        max_datastore_key_length: MAX_DATASTORE_KEY_LENGTH,
        max_bytecode_size: MAX_BYTECODE_LENGTH,
        max_datastore_value_size: MAX_DATASTORE_VALUE_LENGTH,
        storage_costs_constants,
        max_read_only_gas: SETTINGS.execution.max_read_only_gas,
        initial_vesting_path: SETTINGS.execution.initial_vesting_path.clone(),
        gas_costs: GasCosts::new(
            SETTINGS.execution.abi_gas_costs_file.clone(),
            SETTINGS.execution.wasm_gas_costs_file.clone(),
        )
        .expect("Failed to load gas costs"),
<<<<<<< HEAD
        last_start_period: final_state.read().last_start_period,
=======
        hd_cache_path: SETTINGS.execution.hd_cache_path.clone(),
        lru_cache_size: SETTINGS.execution.lru_cache_size,
        hd_cache_size: SETTINGS.execution.hd_cache_size,
        snip_amount: SETTINGS.execution.snip_amount,
>>>>>>> 2dbe31f9
    };
    let (execution_manager, execution_controller) = start_execution_worker(
        execution_config,
        final_state.clone(),
        selector_controller.clone(),
        mip_store.clone(),
    );

    // launch pool controller
    let pool_config = PoolConfig {
        thread_count: THREAD_COUNT,
        max_block_size: MAX_BLOCK_SIZE,
        max_block_gas: MAX_GAS_PER_BLOCK,
        roll_price: ROLL_PRICE,
        max_block_endorsement_count: ENDORSEMENT_COUNT,
        operation_validity_periods: OPERATION_VALIDITY_PERIODS,
        max_operations_per_block: MAX_OPERATIONS_PER_BLOCK,
        max_operation_pool_size_per_thread: SETTINGS.pool.max_pool_size_per_thread,
        max_endorsements_pool_size_per_thread: SETTINGS.pool.max_pool_size_per_thread,
        channels_size: POOL_CONTROLLER_CHANNEL_SIZE,
        broadcast_enabled: SETTINGS.api.enable_broadcast,
        broadcast_operations_capacity: SETTINGS.pool.broadcast_operations_capacity,
        genesis_timestamp: *GENESIS_TIMESTAMP,
        t0: T0,
        periods_per_cycle: PERIODS_PER_CYCLE,
        denunciation_expire_periods: DENUNCIATION_EXPIRE_PERIODS,
    };

    let pool_channels = PoolChannels {
        operation_sender: broadcast::channel(pool_config.broadcast_operations_capacity).0,
    };
    let (denunciation_factory_tx, denunciation_factory_rx) =
        crossbeam_channel::unbounded::<DenunciationPrecursor>();

    let (pool_manager, pool_controller) = start_pool_controller(
        pool_config,
        &shared_storage,
        execution_controller.clone(),
        pool_channels.clone(),
        denunciation_factory_tx,
    );

    let (protocol_command_sender, protocol_command_receiver) =
        mpsc::channel::<ProtocolCommand>(PROTOCOL_CONTROLLER_CHANNEL_SIZE);

    let consensus_config = ConsensusConfig {
        genesis_timestamp: *GENESIS_TIMESTAMP,
        end_timestamp: *END_TIMESTAMP,
        thread_count: THREAD_COUNT,
        t0: T0,
        genesis_key: GENESIS_KEY.clone(),
        max_discarded_blocks: SETTINGS.consensus.max_discarded_blocks,
        future_block_processing_max_periods: SETTINGS.consensus.future_block_processing_max_periods,
        max_future_processing_blocks: SETTINGS.consensus.max_future_processing_blocks,
        max_dependency_blocks: SETTINGS.consensus.max_dependency_blocks,
        delta_f0: DELTA_F0,
        operation_validity_periods: OPERATION_VALIDITY_PERIODS,
        periods_per_cycle: PERIODS_PER_CYCLE,
        stats_timespan: SETTINGS.consensus.stats_timespan,
        max_send_wait: SETTINGS.consensus.max_send_wait,
        force_keep_final_periods: SETTINGS.consensus.force_keep_final_periods,
        endorsement_count: ENDORSEMENT_COUNT,
        block_db_prune_interval: SETTINGS.consensus.block_db_prune_interval,
        max_item_return_count: SETTINGS.consensus.max_item_return_count,
        max_gas_per_block: MAX_GAS_PER_BLOCK,
        channel_size: CHANNEL_SIZE,
        bootstrap_part_size: CONSENSUS_BOOTSTRAP_PART_SIZE,
        broadcast_enabled: SETTINGS.api.enable_broadcast,
        broadcast_blocks_headers_capacity: SETTINGS.consensus.broadcast_blocks_headers_capacity,
        broadcast_blocks_capacity: SETTINGS.consensus.broadcast_blocks_capacity,
        broadcast_filled_blocks_capacity: SETTINGS.consensus.broadcast_filled_blocks_capacity,
        last_start_period: final_state.read().last_start_period,
    };

    let (consensus_event_sender, consensus_event_receiver) =
        crossbeam_channel::bounded(CHANNEL_SIZE);
    let (denunciation_factory_sender, denunciation_factory_receiver) =
        crossbeam_channel::bounded(CHANNEL_SIZE);
    let consensus_channels = ConsensusChannels {
        execution_controller: execution_controller.clone(),
        selector_controller: selector_controller.clone(),
        pool_command_sender: pool_controller.clone(),
        controller_event_tx: consensus_event_sender,
        protocol_command_sender: ProtocolCommandSender(protocol_command_sender.clone()),
        block_header_sender: broadcast::channel(consensus_config.broadcast_blocks_headers_capacity)
            .0,
        block_sender: broadcast::channel(consensus_config.broadcast_blocks_capacity).0,
        filled_block_sender: broadcast::channel(consensus_config.broadcast_filled_blocks_capacity)
            .0,
        denunciation_factory_sender,
    };

    let (consensus_controller, consensus_manager) = start_consensus_worker(
        consensus_config,
        consensus_channels.clone(),
        bootstrap_state.graph,
        shared_storage.clone(),
    );

    // launch protocol controller
    let protocol_config = ProtocolConfig {
        thread_count: THREAD_COUNT,
        ask_block_timeout: SETTINGS.protocol.ask_block_timeout,
        max_known_blocks_size: SETTINGS.protocol.max_known_blocks_size,
        max_node_known_blocks_size: SETTINGS.protocol.max_node_known_blocks_size,
        max_node_wanted_blocks_size: SETTINGS.protocol.max_node_wanted_blocks_size,
        max_known_ops_size: SETTINGS.protocol.max_known_ops_size,
        max_node_known_ops_size: SETTINGS.protocol.max_node_known_ops_size,
        max_known_endorsements_size: SETTINGS.protocol.max_known_endorsements_size,
        max_node_known_endorsements_size: SETTINGS.protocol.max_node_known_endorsements_size,
        max_simultaneous_ask_blocks_per_node: SETTINGS
            .protocol
            .max_simultaneous_ask_blocks_per_node,
        max_send_wait: SETTINGS.protocol.max_send_wait,
        operation_batch_buffer_capacity: SETTINGS.protocol.operation_batch_buffer_capacity,
        operation_announcement_buffer_capacity: SETTINGS
            .protocol
            .operation_announcement_buffer_capacity,
        operation_batch_proc_period: SETTINGS.protocol.operation_batch_proc_period,
        asked_operations_pruning_period: SETTINGS.protocol.asked_operations_pruning_period,
        operation_announcement_interval: SETTINGS.protocol.operation_announcement_interval,
        max_operations_per_message: SETTINGS.protocol.max_operations_per_message,
        max_serialized_operations_size_per_block: MAX_BLOCK_SIZE as usize,
        max_operations_per_block: MAX_OPERATIONS_PER_BLOCK,
        controller_channel_size: PROTOCOL_CONTROLLER_CHANNEL_SIZE,
        event_channel_size: PROTOCOL_EVENT_CHANNEL_SIZE,
        genesis_timestamp: *GENESIS_TIMESTAMP,
        t0: T0,
        max_operations_propagation_time: SETTINGS.protocol.max_operations_propagation_time,
        max_endorsements_propagation_time: SETTINGS.protocol.max_endorsements_propagation_time,
        last_start_period: final_state.read().last_start_period,
    };

    let protocol_senders = ProtocolSenders {
        network_command_sender: network_command_sender.clone(),
    };

    let protocol_receivers = ProtocolReceivers {
        network_event_receiver,
        protocol_command_receiver,
    };

    let protocol_manager = start_protocol_controller(
        protocol_config,
        protocol_receivers,
        protocol_senders.clone(),
        consensus_controller.clone(),
        pool_controller.clone(),
        shared_storage.clone(),
    )
    .await
    .expect("could not start protocol controller");

    // launch factory
    let factory_config = FactoryConfig {
        thread_count: THREAD_COUNT,
        genesis_timestamp: *GENESIS_TIMESTAMP,
        t0: T0,
        initial_delay: SETTINGS.factory.initial_delay,
        max_block_size: MAX_BLOCK_SIZE as u64,
        max_block_gas: MAX_GAS_PER_BLOCK,
        max_operations_per_block: MAX_OPERATIONS_PER_BLOCK,
        last_start_period: final_state.read().last_start_period,
        periods_per_cycle: PERIODS_PER_CYCLE,
        denunciation_expire_periods: DENUNCIATION_EXPIRE_PERIODS,
        denunciation_items_max_cycle_delta: DENUNCIATION_ITEMS_MAX_CYCLE_DELTA,
    };
    let factory_channels = FactoryChannels {
        selector: selector_controller.clone(),
        consensus: consensus_controller.clone(),
        pool: pool_controller.clone(),
        protocol: ProtocolCommandSender(protocol_command_sender.clone()),
        storage: shared_storage.clone(),
    };
    let factory_manager = start_factory(
        factory_config,
        node_wallet.clone(),
        factory_channels,
        denunciation_factory_receiver,
        denunciation_factory_rx,
    );

    // launch bootstrap server
    // TODO: use std::net::TcpStream
    let bootstrap_manager = match bootstrap_config.listen_addr {
        Some(addr) => start_bootstrap_server::<TcpStream>(
            consensus_controller.clone(),
            network_command_sender.clone(),
            final_state.clone(),
            bootstrap_config,
            DefaultListener::new(&addr).unwrap(),
            private_key,
            *VERSION,
        )
        .unwrap(),
        None => None,
    };

    let api_config: APIConfig = APIConfig {
        bind_private: SETTINGS.api.bind_private,
        bind_public: SETTINGS.api.bind_public,
        bind_api: SETTINGS.api.bind_api,
        draw_lookahead_period_count: SETTINGS.api.draw_lookahead_period_count,
        max_arguments: SETTINGS.api.max_arguments,
        openrpc_spec_path: SETTINGS.api.openrpc_spec_path.clone(),
        bootstrap_whitelist_path: SETTINGS.bootstrap.bootstrap_whitelist_path.clone(),
        bootstrap_blacklist_path: SETTINGS.bootstrap.bootstrap_blacklist_path.clone(),
        max_request_body_size: SETTINGS.api.max_request_body_size,
        max_response_body_size: SETTINGS.api.max_response_body_size,
        max_connections: SETTINGS.api.max_connections,
        max_subscriptions_per_connection: SETTINGS.api.max_subscriptions_per_connection,
        max_log_length: SETTINGS.api.max_log_length,
        allow_hosts: SETTINGS.api.allow_hosts.clone(),
        batch_requests_supported: SETTINGS.api.batch_requests_supported,
        ping_interval: SETTINGS.api.ping_interval,
        enable_http: SETTINGS.api.enable_http,
        enable_ws: SETTINGS.api.enable_ws,
        max_datastore_value_length: MAX_DATASTORE_VALUE_LENGTH,
        max_op_datastore_entry_count: MAX_OPERATION_DATASTORE_ENTRY_COUNT,
        max_op_datastore_key_length: MAX_OPERATION_DATASTORE_KEY_LENGTH,
        max_op_datastore_value_length: MAX_OPERATION_DATASTORE_VALUE_LENGTH,
        max_function_name_length: MAX_FUNCTION_NAME_LENGTH,
        max_parameter_size: MAX_PARAMETERS_SIZE,
        thread_count: THREAD_COUNT,
        genesis_timestamp: *GENESIS_TIMESTAMP,
        t0: T0,
        periods_per_cycle: PERIODS_PER_CYCLE,
    };

    // spawn Massa API
    let api = API::<ApiV2>::new(
        consensus_controller.clone(),
        consensus_channels.clone(),
        execution_controller.clone(),
        pool_channels.clone(),
        api_config.clone(),
        *VERSION,
    );
    let api_handle = api
        .serve(&SETTINGS.api.bind_api, &api_config)
        .await
        .expect("failed to start MASSA API");

    info!(
        "API | EXPERIMENTAL JsonRPC | listening on: {}",
        &SETTINGS.api.bind_api
    );

    // Disable WebSockets for Private and Public API's
    let mut api_config = api_config.clone();
    api_config.enable_ws = false;

    // Whether to spawn gRPC API
    let grpc_handle = if SETTINGS.grpc.enabled {
        let grpc_config = GrpcConfig {
            enabled: SETTINGS.grpc.enabled,
            accept_http1: SETTINGS.grpc.accept_http1,
            enable_reflection: SETTINGS.grpc.enable_reflection,
            bind: SETTINGS.grpc.bind,
            accept_compressed: SETTINGS.grpc.accept_compressed.clone(),
            send_compressed: SETTINGS.grpc.send_compressed.clone(),
            max_decoding_message_size: SETTINGS.grpc.max_decoding_message_size,
            max_encoding_message_size: SETTINGS.grpc.max_encoding_message_size,
            concurrency_limit_per_connection: SETTINGS.grpc.concurrency_limit_per_connection,
            timeout: SETTINGS.grpc.timeout.to_duration(),
            initial_stream_window_size: SETTINGS.grpc.initial_stream_window_size,
            initial_connection_window_size: SETTINGS.grpc.initial_connection_window_size,
            max_concurrent_streams: SETTINGS.grpc.max_concurrent_streams,
            tcp_keepalive: SETTINGS.grpc.tcp_keepalive.map(|t| t.to_duration()),
            tcp_nodelay: SETTINGS.grpc.tcp_nodelay,
            http2_keepalive_interval: SETTINGS
                .grpc
                .http2_keepalive_interval
                .map(|t| t.to_duration()),
            http2_keepalive_timeout: SETTINGS
                .grpc
                .http2_keepalive_timeout
                .map(|t| t.to_duration()),
            http2_adaptive_window: SETTINGS.grpc.http2_adaptive_window,
            max_frame_size: SETTINGS.grpc.max_frame_size,
            thread_count: THREAD_COUNT,
            max_operations_per_block: MAX_OPERATIONS_PER_BLOCK,
            endorsement_count: ENDORSEMENT_COUNT,
            max_endorsements_per_message: MAX_ENDORSEMENTS_PER_MESSAGE,
            max_datastore_value_length: MAX_DATASTORE_VALUE_LENGTH,
            max_op_datastore_entry_count: MAX_OPERATION_DATASTORE_ENTRY_COUNT,
            max_op_datastore_key_length: MAX_OPERATION_DATASTORE_KEY_LENGTH,
            max_op_datastore_value_length: MAX_OPERATION_DATASTORE_VALUE_LENGTH,
            max_function_name_length: MAX_FUNCTION_NAME_LENGTH,
            max_parameter_size: MAX_PARAMETERS_SIZE,
            max_operations_per_message: MAX_OPERATIONS_PER_MESSAGE,
            genesis_timestamp: *GENESIS_TIMESTAMP,
            t0: T0,
            max_channel_size: SETTINGS.grpc.max_channel_size,
            draw_lookahead_period_count: SETTINGS.grpc.draw_lookahead_period_count,
            last_start_period: final_state.read().last_start_period,
        };

        let grpc_api = MassaGrpc {
            consensus_controller: consensus_controller.clone(),
            consensus_channels: consensus_channels.clone(),
            execution_controller: execution_controller.clone(),
            pool_channels,
            pool_command_sender: pool_controller.clone(),
            protocol_command_sender: ProtocolCommandSender(protocol_command_sender.clone()),
            selector_controller: selector_controller.clone(),
            storage: shared_storage.clone(),
            grpc_config: grpc_config.clone(),
            version: *VERSION,
        };

        // HACK maybe should remove timeout later
        if let Ok(result) =
            tokio::time::timeout(Duration::from_secs(3), grpc_api.serve(&grpc_config)).await
        {
            match result {
                Ok(stop) => {
                    info!("API | gRPC | listening on: {}", grpc_config.bind);
                    Some(stop)
                }
                Err(e) => {
                    error!("{}", e);
                    None
                }
            }
        } else {
            error!("Timeout on start grpc API");
            None
        }
    } else {
        None
    };

    // spawn private API
    let (api_private, api_private_stop_rx) = API::<Private>::new(
        network_command_sender.clone(),
        execution_controller.clone(),
        api_config.clone(),
        node_wallet,
    );
    let api_private_handle = api_private
        .serve(&SETTINGS.api.bind_private, &api_config)
        .await
        .expect("failed to start PRIVATE API");
    info!(
        "API | PRIVATE JsonRPC | listening on: {}",
        api_config.bind_private
    );

    // spawn public API
    let api_public = API::<Public>::new(
        consensus_controller.clone(),
        execution_controller.clone(),
        api_config.clone(),
        selector_controller.clone(),
        pool_controller.clone(),
        ProtocolCommandSender(protocol_command_sender.clone()),
        network_config,
        *VERSION,
        network_command_sender.clone(),
        node_id,
        shared_storage.clone(),
    );
    let api_public_handle = api_public
        .serve(&SETTINGS.api.bind_public, &api_config)
        .await
        .expect("failed to start PUBLIC API");
    info!(
        "API | PUBLIC JsonRPC | listening on: {}",
        api_config.bind_public
    );

    #[cfg(feature = "deadlock_detection")]
    {
        // only for #[cfg]
        use parking_lot::deadlock;
        use std::thread;

        let interval = Duration::from_secs(args.dl_interval);
        warn!("deadlocks detector will run every {:?}", interval);

        // Create a background thread which checks for deadlocks at the defined interval
        let thread_builder = thread::Builder::new().name("deadlock-detection".into());
        thread_builder
            .spawn(move || loop {
                thread::sleep(interval);
                let deadlocks = deadlock::check_deadlock();
                if deadlocks.is_empty() {
                    continue;
                }
                warn!("{} deadlocks detected", deadlocks.len());
                for (i, threads) in deadlocks.iter().enumerate() {
                    warn!("Deadlock #{}", i);
                    for t in threads {
                        warn!("Thread Id {:#?}", t.thread_id());
                        warn!("{:#?}", t.backtrace());
                    }
                }
            })
            .expect("failed to spawn thread : deadlock-detection");
    }
    (
        consensus_event_receiver,
        bootstrap_manager,
        consensus_manager,
        execution_manager,
        selector_manager,
        pool_manager,
        protocol_manager,
        network_manager,
        factory_manager,
        api_private_stop_rx,
        api_private_handle,
        api_public_handle,
        api_handle,
        grpc_handle,
    )
}

struct Managers {
    bootstrap_manager: Option<BootstrapManager<TcpStream>>,
    consensus_manager: Box<dyn ConsensusManager>,
    execution_manager: Box<dyn ExecutionManager>,
    selector_manager: Box<dyn SelectorManager>,
    pool_manager: Box<dyn PoolManager>,
    protocol_manager: ProtocolManager,
    network_manager: NetworkManager,
    factory_manager: Box<dyn FactoryManager>,
}

async fn stop(
    _consensus_event_receiver: Receiver<ConsensusEvent>,
    Managers {
        bootstrap_manager,
        mut execution_manager,
        mut consensus_manager,
        mut selector_manager,
        mut pool_manager,
        protocol_manager,
        network_manager,
        mut factory_manager,
    }: Managers,
    api_private_handle: StopHandle,
    api_public_handle: StopHandle,
    api_handle: StopHandle,
    grpc_handle: Option<massa_grpc::server::StopHandle>,
) {
    // stop bootstrap
    if let Some(bootstrap_manager) = bootstrap_manager {
        bootstrap_manager
            .stop()
            .await
            .expect("bootstrap server shutdown failed")
    }

    // stop public API
    api_public_handle.stop();

    // stop private API
    api_private_handle.stop();

    // stop Massa API
    api_handle.stop();

    // stop Massa gRPC API
    if let Some(handle) = grpc_handle {
        handle.stop();
    }

    // stop factory
    factory_manager.stop();

    // stop protocol controller
    let network_event_receiver = protocol_manager
        .stop()
        .await
        .expect("protocol shutdown failed");

    // stop consensus
    consensus_manager.stop();

    // stop pool
    pool_manager.stop();

    // stop execution controller
    execution_manager.stop();

    // stop selector controller
    selector_manager.stop();

    // stop pool controller
    // TODO
    //let protocol_pool_event_receiver = pool_manager.stop().await.expect("pool shutdown failed");

    // stop network controller
    network_manager
        .stop(network_event_receiver)
        .await
        .expect("network shutdown failed");

    // note that FinalLedger gets destroyed as soon as its Arc count goes to zero
}

#[derive(StructOpt)]
struct Args {
    #[structopt(long = "keep-ledger")]
    keep_ledger: bool,
    /// Wallet password
    #[structopt(short = "p", long = "pwd")]
    password: Option<String>,

    /// restart_from_snapshot_at_period
    #[structopt(long = "restart-from-snapshot-at-period")]
    restart_from_snapshot_at_period: Option<u64>,

    #[cfg(feature = "deadlock_detection")]
    /// Deadlocks detector
    #[structopt(
        name = "deadlocks interval",
        about = "Define the interval of launching a deadlocks checking.",
        short = "i",
        long = "dli",
        default_value = "10"
    )]
    dl_interval: u64,
}

/// Load wallet, asking for passwords if necessary
fn load_wallet(password: Option<String>, path: &Path) -> anyhow::Result<Arc<RwLock<Wallet>>> {
    let password = if path.is_file() {
        password.unwrap_or_else(|| {
            Password::new()
                .with_prompt("Enter staking keys file password")
                .interact()
                .expect("IO error: Password reading failed, staking keys file couldn't be unlocked")
        })
    } else {
        password.unwrap_or_else(|| {
            Password::new()
                .with_prompt("Enter new password for staking keys file")
                .with_confirmation("Confirm password", "Passwords mismatching")
                .interact()
                .expect("IO error: Password reading failed, staking keys file couldn't be created")
        })
    };
    Ok(Arc::new(RwLock::new(Wallet::new(
        PathBuf::from(path),
        password,
    )?)))
}

#[paw::main]
fn main(args: Args) -> anyhow::Result<()> {
    let tokio_rt = tokio::runtime::Builder::new_multi_thread()
        .thread_name_fn(|| {
            static ATOMIC_ID: AtomicUsize = AtomicUsize::new(0);
            let id = ATOMIC_ID.fetch_add(1, Ordering::SeqCst);
            format!("tokio-node-{}", id)
        })
        .enable_all()
        .build()
        .unwrap();

    tokio_rt.block_on(run(args))
}

async fn run(args: Args) -> anyhow::Result<()> {
    let mut cur_args = args;
    use tracing_subscriber::prelude::*;
    // spawn the console server in the background, returning a `Layer`:
    let tracing_layer = tracing_subscriber::fmt::layer()
        .with_filter(match SETTINGS.logging.level {
            4 => LevelFilter::TRACE,
            3 => LevelFilter::DEBUG,
            2 => LevelFilter::INFO,
            1 => LevelFilter::WARN,
            _ => LevelFilter::ERROR,
        })
        .with_filter(filter_fn(|metadata| {
            metadata.target().starts_with("massa") // ignore non-massa logs
        }));
    // build a `Subscriber` by combining layers with a `tracing_subscriber::Registry`:
    tracing_subscriber::registry()
        // add the console layer to the subscriber or default layers...
        .with(tracing_layer)
        .init();

    // Setup panic handlers,
    // and when a panic occurs,
    // run default handler,
    // and then shutdown.
    let default_panic = std::panic::take_hook();
    std::panic::set_hook(Box::new(move |info| {
        default_panic(info);
        std::process::exit(1);
    }));

    // load or create wallet, asking for password if necessary
    let node_wallet = load_wallet(
        cur_args.password.clone(),
        &SETTINGS.factory.staking_wallet_path,
    )?;

    loop {
        let (
            consensus_event_receiver,
            bootstrap_manager,
            consensus_manager,
            execution_manager,
            selector_manager,
            pool_manager,
            protocol_manager,
            network_manager,
            factory_manager,
            mut api_private_stop_rx,
            api_private_handle,
            api_public_handle,
            api_handle,
            grpc_handle,
        ) = launch(&cur_args, node_wallet.clone()).await;

        // interrupt signal listener
        let (tx, rx) = crossbeam_channel::bounded(1);
        let interrupt_signal_listener = tokio::spawn(async move {
            signal::ctrl_c().await.unwrap();
            tx.send(()).unwrap();
        });

        // loop over messages
        let restart = loop {
            massa_trace!("massa-node.main.run.select", {});
            match consensus_event_receiver.try_recv() {
                Ok(evt) => match evt {
                    ConsensusEvent::NeedSync => {
                        warn!("in response to a desynchronization, the node is going to bootstrap again");
                        break true;
                    }
                    ConsensusEvent::Stop => {
                        break false;
                    }
                },
                Err(TryRecvError::Disconnected) => {
                    error!("consensus_event_receiver.wait_event disconnected");
                    break false;
                }
                _ => {}
            };

            match api_private_stop_rx.try_recv() {
                Ok(_) => {
                    info!("stop command received from private API");
                    break false;
                }
                Err(tokio::sync::mpsc::error::TryRecvError::Disconnected) => {
                    error!("api_private_stop_rx disconnected");
                    break false;
                }
                _ => {}
            }
            match rx.try_recv() {
                Ok(_) => {
                    info!("interrupt signal received");
                    break false;
                }
                Err(crossbeam_channel::TryRecvError::Disconnected) => {
                    error!("interrupt_signal_listener disconnected");
                    break false;
                }
                _ => {}
            }
            sleep(Duration::from_millis(100));
        };
        stop(
            consensus_event_receiver,
            Managers {
                bootstrap_manager,
                consensus_manager,
                execution_manager,
                selector_manager,
                pool_manager,
                protocol_manager,
                network_manager,
                factory_manager,
            },
            api_private_handle,
            api_public_handle,
            api_handle,
            grpc_handle,
        )
        .await;

        if !restart {
            break;
        }
        cur_args.restart_from_snapshot_at_period = None;
        interrupt_signal_listener.abort();
    }
    Ok(())
}<|MERGE_RESOLUTION|>--- conflicted
+++ resolved
@@ -387,14 +387,11 @@
             SETTINGS.execution.wasm_gas_costs_file.clone(),
         )
         .expect("Failed to load gas costs"),
-<<<<<<< HEAD
         last_start_period: final_state.read().last_start_period,
-=======
         hd_cache_path: SETTINGS.execution.hd_cache_path.clone(),
         lru_cache_size: SETTINGS.execution.lru_cache_size,
         hd_cache_size: SETTINGS.execution.hd_cache_size,
         snip_amount: SETTINGS.execution.snip_amount,
->>>>>>> 2dbe31f9
     };
     let (execution_manager, execution_controller) = start_execution_worker(
         execution_config,
