--- conflicted
+++ resolved
@@ -517,11 +517,8 @@
         initial_delay: SETTINGS.factory.initial_delay,
         max_block_size: MAX_BLOCK_SIZE as u64,
         max_block_gas: MAX_GAS_PER_BLOCK,
-<<<<<<< HEAD
+        max_operations_per_block: MAX_OPERATIONS_PER_BLOCK,
         last_start_period: final_state.read().last_start_period,
-=======
-        max_operations_per_block: MAX_OPERATIONS_PER_BLOCK,
->>>>>>> 6355f5bb
     };
     let factory_channels = FactoryChannels {
         selector: selector_controller.clone(),
